--- conflicted
+++ resolved
@@ -28,13 +28,9 @@
 		case discovery.YandexMDB:
 			services[id] = service.NewYandexDiscovery(id)
 		case discovery.Postgres:
-<<<<<<< HEAD
-			services[id] = service.NewPostgresDiscovery()
+			services[id] = service.NewPostgresDiscovery(id)
 		case discovery.Script:
-			services[id] = service.NewScriptDiscovery()
-=======
-			services[id] = service.NewPostgresDiscovery(id)
->>>>>>> 43140f92
+			services[id] = service.NewScriptDiscovery(id)
 		default:
 			err := fmt.Errorf("[SD] Unknown service discovery type '%s'", srv.Type)
 			log.Debug(err.Error())
