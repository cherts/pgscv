# pgSCV - PostgreSQL ecosystem metrics collector

[![Go](https://github.com/cherts/pgscv/actions/workflows/release.yml/badge.svg)](https://github.com/cherts/pgscv/actions)
![GitHub Release](https://img.shields.io/github/v/release/cherts/pgscv)
![GitHub downloads total)](https://img.shields.io/github/downloads/cherts/pgscv/total)
![GitHub Downloads (all assets, latest release)](https://img.shields.io/github/downloads/cherts/pgscv/latest/total)
[![Docker pulls)](https://img.shields.io/docker/pulls/cherts/pgscv.svg)](https://hub.docker.com/r/cherts/pgscv)
![LICENSE](https://img.shields.io/github/license/cherts/pgscv)

[По-русски / In Russian](README.ru.md)

### pgSCV
- [collects](https://github.com/cherts/pgscv/wiki/Collectors) a lot of stats about PostgreSQL environment.
- exposes metrics through the HTTP `/metrics` endpoint in [Prometheus metrics exposition format](https://prometheus.io/docs/concepts/data_model/).

**IMPORTANT NOTES**
This project is a continuation of the development of the original pgSCV by [Alexey Lesovsky](https://github.com/lesovsky)

### Features
- **Supported services:** support collecting metrics of PostgreSQL, Pgbouncer and Patroni.
- **OS metrics:** support collecting metrics of operating system (Linux, Windows, MacOS, FreeBSD).
- **Discovery and monitoring Cloud Managed Databases:** Yandex Managed Service for PostgreSQL ([see documentation](https://github.com/cherts/pgscv/wiki/Monitoring-Cloud-Managed-Databases)).
- **Support Prometheus service discovery.** `/targets` endpoint is used to discover all monitoring services ([see documentation](https://github.com/cherts/pgscv/wiki/Service-discovery))
- **Concurrency limitting support** It is possible to limit the parallel collection of monitoring data from the database to control the load created by the exporter. ([see documentatio](https://github.com/cherts/pgscv/wiki/Concurrency)).
- **TLS and authentication**. `/metrics` and и `/metrics?target=xxx` endpoint could be protected with basic authentication and TLS.
- **Collecting metrics from multiple services**. pgSCV can collect metrics from many databases instances.
- **User-defined metrics**. pgSCV could be configured in a way to collect metrics defined by user.
- **Collectors management**. Collectors could be disabled if necessary.
- **Collectors filters**. Collectors could be adjusted to skip collecting metrics based on labels values, like
  block devices, network interfaces, filesystems, users, databases, etc.

### Requirements
- Can run on Linux, Windows, MacOS, FreeBSD only.
- Can connect to remote services running on other OS/PaaS.
- Requisites for connecting to the services, such as login and password.
- Database user should have privileges for executing stats functions and reading views.
  For more details see [security considerations](https://github.com/cherts/pgscv/wiki/Security-considerations).

### Quick start
Download the archive from [releases](https://github.com/cherts/pgscv/releases). Unpack the archive. Create minimum config file. Start pgSCV systemd service under `postgres` user.

```bash
<<<<<<< HEAD
curl -s -L https://github.com/cherts/pgscv/releases/download/v1.0.0/pgscv_1.0.0_$(uname -s | tr A-Z a-z)_$(uname -m).tar.gz -o - | tar xzf - -C /tmp && \
=======
curl -s -L https://github.com/cherts/pgscv/releases/download/v1.0.0/pgscv_1.0.0_linux_$(uname -m).tar.gz -o - | tar xzf - -C /tmp && \
>>>>>>> b0d64e47
mv /tmp/pgscv.yaml /etc && \
mv /tmp/pgscv.service /etc/systemd/system &&  \
mv /tmp/pgscv.default /etc/default/pgscv && \
mv /tmp/pgscv /usr/sbin && \
chown postgres:postgres /etc/pgscv.yaml && \
chmod 640 /etc/pgscv.yaml && \
systemctl daemon-reload && \
systemctl enable pgscv --now
```

or using Docker, use `DATABASE_DSN` for setting up a connection to PostgreSQL:
```bash
docker pull cherts/pgscv:latest
docker run -ti -d --name pgscv \
   -e PGSCV_LISTEN_ADDRESS=0.0.0.0:9890 \
   -e PGSCV_DISABLE_COLLECTORS="system" \
   -e DATABASE_DSN="postgresql://postgres:password@dbhost:5432/postgres" \
   -p 9890:9890 \
   --restart=always \
   cherts/pgscv:latest
```

or using Docker, save `deploy/pgscv.yaml` config file to local directory /etc/pgscv:
```bash
docker pull cherts/pgscv:latest
docker run -ti -d --name pgscv \
   -v /etc/pgscv:/etc/app \
   -p 9890:9890 \
   --restart=always \
   cherts/pgscv:latest \
   --config-file=/etc/app/pgscv.yaml
```

or using Docker-compose, edit file `docker-compose.yaml` for setting up a connection to PostgreSQL:
```bash
mkdir ~/pgscv
curl -s -L https://raw.githubusercontent.com/cherts/pgscv/master/deploy/docker-compose.yaml -o ~/pgscv/docker-compose.yaml && cd ~/pgscv
docker-compose up -d
```

When pgSCV has been started it is ready to accept HTTP requests at `http://127.0.0.1:9890/metrics`.

or using k8s deployment
```bash
curl -s -L https://raw.githubusercontent.com/cherts/pgscv/master/deploy/deployment.yaml -o ~/deployment.yaml
kubectl apply -f ~/deployment.yaml
```

or using k8s helm chart
```bash
git clone https://github.com/cherts/pgscv.git && cd pgscv
kubectl create ns pgscv-ns
helm install -n pgscv-ns pgscv deploy/helm-chart/
```

### Complete setup
Checkout complete setup [guide](https://github.com/cherts/pgscv/wiki/Setup-for-regular-users).

### Documentation
For further documentation see [wiki](https://github.com/cherts/pgscv/wiki).

### Grafana dashboards

See directory [deploy/grafana](deploy/grafana) or use Grafana Lab repo:
- [pgSCV: System dashboard (ID: 21409)](https://grafana.com/grafana/dashboards/21409-pgscv-system-new/)
- [pgSCV: PostgreSQL dashboard (ID: 21430)](https://grafana.com/grafana/dashboards/21430-pgscv-postgresql-new/)
- [pgSCV: Pgbouncer dashboard (ID: 21429)](https://grafana.com/grafana/dashboards/21429-pgscv-pgbouncer-new/)
- [pgSCV: Patroni dashboard (ID: 21462)](https://grafana.com/grafana/dashboards/21462-pgscv-patroni-new/)

### Support and feedback
If you need help using pgSCV feel free to open discussion via [email](sleuthhound@gmail.com) or Telegram [@cherts](https://t.me/cherts) or create an [issue](https://github.com/cherts/pgscv/issues)

### Development and contribution
To help development you are encouraged to:
- provide feedback via [email](mailto:sleuthhound@gmail.com) or Telegram [@cherts](https://t.me/cherts) or create an [issue](https://github.com/cherts/pgscv/issues)
- pull requests for new features
- star the project

### Current developer and maintaner
- [Mikhail Grigorev](https://github.com/cherts)

### Current contributors
- [Dmitry Bulashev](https://github.com/dbulashev)
- [Stanislav Stolbov](https://github.com/sstolbov)

### Authors of original version
- [Alexey Lesovsky](https://github.com/lesovsky)

### License
BSD-3. See [LICENSE](./LICENSE) for more details.<|MERGE_RESOLUTION|>--- conflicted
+++ resolved
@@ -40,11 +40,7 @@
 Download the archive from [releases](https://github.com/cherts/pgscv/releases). Unpack the archive. Create minimum config file. Start pgSCV systemd service under `postgres` user.
 
 ```bash
-<<<<<<< HEAD
 curl -s -L https://github.com/cherts/pgscv/releases/download/v1.0.0/pgscv_1.0.0_$(uname -s | tr A-Z a-z)_$(uname -m).tar.gz -o - | tar xzf - -C /tmp && \
-=======
-curl -s -L https://github.com/cherts/pgscv/releases/download/v1.0.0/pgscv_1.0.0_linux_$(uname -m).tar.gz -o - | tar xzf - -C /tmp && \
->>>>>>> b0d64e47
 mv /tmp/pgscv.yaml /etc && \
 mv /tmp/pgscv.service /etc/systemd/system &&  \
 mv /tmp/pgscv.default /etc/default/pgscv && \
