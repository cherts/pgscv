--- conflicted
+++ resolved
@@ -17,17 +17,10 @@
 #  min_conns: 2
 #  min_idle_conns: 2
 #cache:
-<<<<<<< HEAD
-#  type: "memcached"
-#  server: 127.0.0.1:11211
-#  ttl: 30s
-#  collector:
-=======
 #  type: "memcached"       # OR "in-memory"
 #  server: 127.0.0.1:11211 # use if cache type = "memcached"
 #  ttl: 30s
 #  collectors:
->>>>>>> 840f5218
 #    postgres/indexes:
 #      ttl: 10m
 #    postgres/tables:
@@ -57,31 +50,12 @@
 #            value: 1m
 #          - name: __scrape_interval__
 #            value: 2m
-<<<<<<< HEAD
-#        clusters:
-#          - name: ".*"
-#            db:
-#            exclude_name:
-#            exclude_db:
-=======
 # Monitoring multiple databases PostgreSQL instance
->>>>>>> 840f5218
 #  cluster1:
 #    type: postgres
 #    config:
 #      conninfo: "postgres://postgres:postgres@127.0.0.1:7432/postgres"
 #      #password_from_env: PGPASSWORD
-<<<<<<< HEAD
-#      #db: ".*"
-#      #exclude_db: "postgres"
-#      # target_labels:
-#      #  - name: folder_id
-#      #    value: "b1000000000000"
-#      #  - name: __scrape_timeout__
-#      #    value: 1m
-#      #  - name: __scrape_interval__
-#      #    value: 2m
-=======
 #      db: ".*"
 #      exclude_db: "postgres"
 #      target_labels:
@@ -91,7 +65,6 @@
 #          value: 1m
 #        - name: __scrape_interval__
 #          value: 2m
->>>>>>> 840f5218
 services:
 # Monitoring only one database PostgreSQL per instance
   "postgres:5432":
