// Package pgscv is a pgSCV main helper
package pgscv

import (
	"fmt"
	sd "github.com/cherts/pgscv/discovery"
	"github.com/cherts/pgscv/internal/cache"
	"github.com/cherts/pgscv/internal/http"
	"github.com/cherts/pgscv/internal/log"
	"github.com/cherts/pgscv/internal/model"
	"github.com/cherts/pgscv/internal/service"
	"github.com/go-playground/validator/v10"
	"github.com/jackc/pgx/v5"
	"gopkg.in/yaml.v2"
	"io/fs"
	"maps"
	"os"
	"path/filepath"
	"regexp"
	"strconv"
	"strings"
)

const (
	defaultListenAddress     = "127.0.0.1:9890"
	defaultPostgresUsername  = "pgscv"
	defaultPostgresDbname    = "postgres"
	defaultPgbouncerUsername = "pgscv"
	defaultPgbouncerDbname   = "pgbouncer"
)

// Config defines application's configuration.
type Config struct {
	NoTrackMode           bool                     `yaml:"no_track_mode"`        // controls tracking sensitive information (query texts, etc)
	ListenAddress         string                   `yaml:"listen_address"`       // Network address and port where the application should listen on
	ServicesConnsSettings service.ConnsSettings    `yaml:"services"`             // All connections settings for exact services
	Defaults              map[string]string        `yaml:"defaults"`             // Defaults
	DisableCollectors     []string                 `yaml:"disable_collectors"`   // List of collectors which should be disabled. DEPRECATED in favor collectors settings
	CollectorsSettings    model.CollectorsSettings `yaml:"collectors"`           // Collectors settings propagated from main YAML configuration
	AuthConfig            http.AuthConfig          `yaml:"authentication"`       // TLS and Basic auth configuration
	CollectTopTable       int                      `yaml:"collect_top_table"`    // Limit elements on Table collector
	CollectTopIndex       int                      `yaml:"collect_top_index"`    // Limit elements on Indexes collector
	CollectTopQuery       int                      `yaml:"collect_top_query"`    // Limit elements on Statements collector
	SkipConnErrorMode     bool                     `yaml:"skip_conn_error_mode"` // Skipping connection errors and creating a Service instance.
	DiscoveryConfig       *any                     `yaml:"discovery"`
	DiscoveryServices     *map[string]sd.Discovery
	ConnTimeout           int           `yaml:"conn_timeout"`
	URLPrefix             string        `yaml:"url_prefix"` // Url prefix
	ConcurrencyLimit      *int          `yaml:"concurrency_limit"`
	CacheConfig           *cache.Config `yaml:"cache" validate:"omitempty"`
	PoolerConfig          *PoolConfig   `yaml:"pooler" validate:"omitempty,pool_config"`
}

// PoolConfig defines pgxPool configuration.
type PoolConfig struct {
	MaxConns     *int32 `yaml:"max_conns" validate:"omitempty"`
	MinConns     *int32 `yaml:"min_conns" validate:"omitempty"`
	MinIdleConns *int32 `yaml:"min_idle_conns" validate:"omitempty"`
}

// NewConfig creates new config based on config file or return default config if config file is not specified.
func NewConfig(configFilePath string) (*Config, error) {
	// Get configuration from file
	var configFromFile *Config
	if configFilePath != "" {
		configRealPath, err := RealPath(configFilePath)
		if err != nil {
			return nil, err
		}
		log.Infoln("read configuration from ", configRealPath)
		content, err := os.ReadFile(filepath.Clean(configRealPath))
		if err != nil {
			return nil, err
		}
		configFromFile = &Config{Defaults: map[string]string{}}
		err = yaml.Unmarshal(content, configFromFile)
		if err != nil {
			return nil, err
		}
	}

	// Get configuration from environment variables
	configFromEnv, err := newConfigFromEnv()
	if err != nil {
		return nil, err
	}

	// Merge values from configFromFile and configFromEnv
	if configFromFile != nil {
		if configFromEnv.NoTrackMode {
			configFromFile.NoTrackMode = configFromEnv.NoTrackMode
		}
		if configFromEnv.ListenAddress != "" {
			configFromFile.ListenAddress = configFromEnv.ListenAddress
		}
		if len(configFromEnv.ServicesConnsSettings) > 0 {
			configFromFile.ServicesConnsSettings = mergeServicesConnsSettings(configFromFile.ServicesConnsSettings, configFromEnv.ServicesConnsSettings)
		}
		maps.Copy(configFromFile.Defaults, configFromEnv.Defaults)
		configFromFile.DisableCollectors = append(configFromFile.DisableCollectors, configFromEnv.DisableCollectors...)
		configFromFile.CollectorsSettings = mergeCollectorsSettings(configFromFile.CollectorsSettings, configFromEnv.CollectorsSettings)

		// Set AuthConfig settings
		if configFromEnv.AuthConfig != (http.AuthConfig{}) {
			configFromFile.AuthConfig = configFromEnv.AuthConfig
		}

		if configFromEnv.CollectTopTable > 0 {
			configFromFile.CollectTopTable = configFromEnv.CollectTopTable
		}
		if configFromEnv.CollectTopIndex > 0 {
			configFromFile.CollectTopIndex = configFromEnv.CollectTopIndex
		}
		if configFromEnv.CollectTopQuery > 0 {
			configFromFile.CollectTopQuery = configFromEnv.CollectTopQuery
		}
		if configFromEnv.SkipConnErrorMode {
			configFromFile.SkipConnErrorMode = configFromEnv.SkipConnErrorMode
		}
		if configFromEnv.ConnTimeout > 0 {
			configFromFile.ConnTimeout = configFromEnv.ConnTimeout
		}
		if configFromEnv.URLPrefix != "" {
			configFromFile.URLPrefix = configFromEnv.URLPrefix
		}
		if configFromEnv.ConcurrencyLimit != nil {
			configFromFile.ConcurrencyLimit = configFromEnv.ConcurrencyLimit
		}
		return configFromFile, nil
	}

	return configFromEnv, nil
}

// Merge CollectorsSettings
func mergeCollectorsSettings(dest, src model.CollectorsSettings) model.CollectorsSettings {
	if dest == nil {
		return src
	}
	maps.Copy(dest, src)
	return dest
}

// Merge services ConnsSettings
func mergeServicesConnsSettings(dest, src service.ConnsSettings) service.ConnsSettings {
	if dest == nil {
		return src
	}
	maps.Copy(dest, src)

	return dest
}

// RealPath read real config file path
func RealPath(filePath string) (string, error) {
	log.Infoln("reading file information ", filePath)
	fileInfo, err := os.Lstat(filepath.Clean(filePath))
	if err != nil {
		return filePath, err
	}
	if fileInfo.Mode()&fs.ModeSymlink != 0 {
		log.Debugln("is symlink")
		link, err := filepath.EvalSymlinks(filePath)
		if err != nil {
			return filePath, err
		}
		log.Debugln("resolved symlink to ", link)
		return link, nil
	} else if fileInfo.Mode().IsRegular() {
		log.Debugln("is regular file")
		return filePath, nil
	} else if fileInfo.Mode()&fs.ModeNamedPipe != 0 {
		log.Debugln("is named pipe")
		return filePath, nil
	} else if fileInfo.Mode().IsDir() {
		log.Debugln("is directory")
		return filePath, err
	}
	return filePath, err
}

// Validate checks configuration for stupid values and set defaults
func (c *Config) Validate() error {
	if c.ListenAddress == "" {
		c.ListenAddress = defaultListenAddress
	}

	if c.NoTrackMode {
		log.Infoln("no-track enabled for [pg_stat_statements.query].")
	} else {
		log.Infoln("no-track disabled, for details check the documentation about 'no_track_mode' option.")
	}

	if c.SkipConnErrorMode {
		log.Infoln("skipping connection errors is enabled.")
	}

	// setup defaults
	if c.Defaults == nil {
		c.Defaults = map[string]string{}
	}

	if _, ok := c.Defaults["postgres_username"]; !ok {
		c.Defaults["postgres_username"] = defaultPostgresUsername
	}

	if _, ok := c.Defaults["postgres_dbname"]; !ok {
		c.Defaults["postgres_dbname"] = defaultPostgresDbname
	}

	if _, ok := c.Defaults["pgbouncer_username"]; !ok {
		c.Defaults["pgbouncer_username"] = defaultPgbouncerUsername
	}

	if _, ok := c.Defaults["pgbouncer_dbname"]; !ok {
		c.Defaults["pgbouncer_dbname"] = defaultPgbouncerDbname
	}

	// User might specify its own set of services which he would like to monitor. This services should be validated and
	// invalid should be rejected. Validation is performed using pgx.ParseConfig method which does all dirty work.
	if c.ServicesConnsSettings != nil {
		if len(c.ServicesConnsSettings) != 0 {
			for k, s := range c.ServicesConnsSettings {
				if k == "" {
					return fmt.Errorf("empty service specified")
				}
				if s.ServiceType == "" {
					return fmt.Errorf("empty service_type for %s", k)
				}

				_, err := pgx.ParseConfig(s.Conninfo)
				if err != nil {
					return fmt.Errorf("invalid conninfo for %s: %s", k, err)
				}
			}
		}
	}

<<<<<<< HEAD
	// validate collector settings.
=======
	// Validate collector settings.
>>>>>>> 840f5218
	err := validateCollectorSettings(c.CollectorsSettings)
	if err != nil {
		return err
	}

<<<<<<< HEAD
	// validate authentication settings.
=======
	// Validate authentication settings.
>>>>>>> 840f5218
	enableAuth, enableTLS, err := c.AuthConfig.Validate()
	if err != nil {
		return err
	}
	c.AuthConfig.EnableAuth = enableAuth
	c.AuthConfig.EnableTLS = enableTLS

	if c.CollectTopQuery < 0 || c.CollectTopQuery > 1000 {
		return fmt.Errorf("invalid setting 'collect_top_query' or env PGSCV_COLLECT_TOP_QUERY (value '%d'), allowed 0 to 1000", c.CollectTopQuery)
	}
	if c.CollectTopTable < 0 || c.CollectTopTable > 1000 {
		return fmt.Errorf("invalid setting 'collect_top_table' or env PGSCV_COLLECT_TOP_TABLE (value '%d'), allowed 0 to 1000", c.CollectTopTable)
	}
	if c.CollectTopIndex < 0 || c.CollectTopIndex > 1000 {
		return fmt.Errorf("invalid setting 'collect_top_index' or env PGSCV_COLLECT_TOP_INDEX (value '%d'), allowed 0 to 1000", c.CollectTopIndex)
	}

	if c.CollectTopQuery > 0 {
		log.Infof("option collect_top_query is enabled (limited top-%d queries)", c.CollectTopQuery)
	}
	if c.CollectTopTable > 0 {
		log.Infof("option collect_top_table is enabled (limited top-%d tables)", c.CollectTopTable)
	}
	if c.CollectTopIndex > 0 {
		log.Infof("option collect_top_table is enabled (limited top-%d indexes)", c.CollectTopIndex)
	}
	if c.ConcurrencyLimit != nil {
		log.Infof("option concurrency_limit is enabled (limited %d concurrency collectors)", *c.ConcurrencyLimit)
	}
	if c.ConnTimeout > 0 {
		log.Infof("option conn_timeout is enabled (set %d seconds timeout)", c.ConnTimeout)
	}

	validate := validator.New()
	registerCustomValidators(validate)

	if c.CacheConfig != nil {
		log.Infof("option cache is enabled (%s)", c.CacheConfig.String())
	}

	err = validate.Struct(c)
	if err != nil {
		return err
	}
	return nil
}

// validateCollectorSettings validates collectors settings passed from main YAML configuration.
func validateCollectorSettings(cs model.CollectorsSettings) error {
	if len(cs) == 0 {
		return nil
	}

	for csName, settings := range cs {
		re1 := regexp.MustCompile(`^[a-zA-Z0-9]+/[a-zA-Z0-9]+$`)
		if !re1.MatchString(csName) {
			return fmt.Errorf("invalid collector name: %s", csName)
		}

		err := settings.Filters.Compile()
		if err != nil {
			return err
		}

		// validate subsystems level
		for ssName, subsys := range settings.Subsystems {
			re2 := regexp.MustCompilePOSIX(`^[a-zA-Z0-9_]+$`)

			if !re2.MatchString(ssName) {
				return fmt.Errorf("invalid subsystem name: %s", ssName)
			}

			// Query must be specified if any metrics.
			if len(subsys.Metrics) > 0 && subsys.Query == "" {
				return fmt.Errorf("query is not specified for subsystem '%s' metrics", ssName)
			}

			// validate metrics level
			reMetric := regexp.MustCompile(`^[a-zA-Z0-9_]+$`)

			for _, m := range subsys.Metrics {
				if m.Value == "" && m.LabeledValues == nil {
					return fmt.Errorf("value or labeled_values should be specified for metric '%s'", m.ShortName)
				}

				if m.Value != "" && m.LabeledValues != nil {
					return fmt.Errorf("value and labeled_values cannot be used together for metric '%s'", m.ShortName)
				}

				usage := m.Usage
				switch usage {
				case "COUNTER", "GAUGE":
					if !reMetric.MatchString(m.ShortName) {
						return fmt.Errorf("invalid metric name '%s'", m.ShortName)
					}
					if m.Description == "" {
						return fmt.Errorf("metric description is not specified for %s", m.ShortName)
					}
				default:
					return fmt.Errorf("invalid metric usage '%s'", usage)
				}
			}
		}
	}
	return nil
}

// newConfigFromEnv create config using environment variables.
func newConfigFromEnv() (*Config, error) {
	log.Infoln("read configuration from environment")

	config := &Config{
		Defaults:              map[string]string{},
		ServicesConnsSettings: map[string]service.ConnSetting{},
	}

	for _, env := range os.Environ() {
		if !strings.HasPrefix(env, "PGSCV_") &&
			!strings.HasPrefix(env, "POSTGRES_DSN") &&
			!strings.HasPrefix(env, "DATABASE_DSN") &&
			!strings.HasPrefix(env, "PGBOUNCER_DSN") &&
			!strings.HasPrefix(env, "PATRONI_URL") {
			continue
		}

		ff := strings.SplitN(env, "=", 2)

		key, value := ff[0], ff[1]

		// Parse POSTGRES_DSN (or its alias DATABASE_DSN).
		if strings.HasPrefix(key, "POSTGRES_DSN") || strings.HasPrefix(key, "DATABASE_DSN") {
			id, cs, err := service.ParsePostgresDSNEnv(key, value)
			if err != nil {
				return nil, err
			}

			config.ServicesConnsSettings[id] = cs
		}

		// Parse PGBOUNCER_DSN.
		if strings.HasPrefix(key, "PGBOUNCER_DSN") {
			id, cs, err := service.ParsePgbouncerDSNEnv(key, value)
			if err != nil {
				return nil, err
			}

			config.ServicesConnsSettings[id] = cs
		}

		// Parse PATRONI_URL.
		if strings.HasPrefix(key, "PATRONI_URL") {
			id, cs, err := service.ParsePatroniURLEnv(key, value)
			if err != nil {
				return nil, err
			}

			config.ServicesConnsSettings[id] = cs
		}

		switch key {
		case "PGSCV_LISTEN_ADDRESS":
			config.ListenAddress = value
		case "PGSCV_NO_TRACK_MODE":
			config.NoTrackMode = toBool(value)
		case "PGSCV_DISABLE_COLLECTORS":
			config.DisableCollectors = strings.Split(strings.Replace(value, " ", "", -1), ",")
		case "PGSCV_AUTH_USERNAME":
			config.AuthConfig.Username = value
		case "PGSCV_AUTH_PASSWORD":
			config.AuthConfig.Password = value
		case "PGSCV_AUTH_KEYFILE":
			config.AuthConfig.Keyfile = value
		case "PGSCV_AUTH_CERTFILE":
			config.AuthConfig.Certfile = value
		case "PGSCV_COLLECT_TOP_QUERY":
			collectTopQuery, err := strconv.Atoi(value)
			if err != nil {
				return nil, fmt.Errorf("invalid setting PGSCV_COLLECT_TOP_QUERY, value '%s', allowed only digits", value)
			}
			config.CollectTopQuery = collectTopQuery
		case "PGSCV_COLLECT_TOP_TABLE":
			collectTopTable, err := strconv.Atoi(value)
			if err != nil {
				return nil, fmt.Errorf("invalid setting PGSCV_COLLECT_TOP_TABLE, value '%s', allowed only digits", value)
			}
			config.CollectTopTable = collectTopTable
		case "PGSCV_COLLECT_TOP_INDEX":
			collectTopIndex, err := strconv.Atoi(value)
			if err != nil {
				return nil, fmt.Errorf("invalid setting PGSCV_COLLECT_TOP_INDEX, value '%s', allowed only digits", value)
			}
			config.CollectTopIndex = collectTopIndex
		case "PGSCV_SKIP_CONN_ERROR_MODE":
			config.SkipConnErrorMode = toBool(value)
		case "PGSCV_CONN_TIMEOUT":
			timeout, err := strconv.Atoi(value)
			if err != nil {
				return nil, fmt.Errorf("invalid setting PGSCV_CONN_TIMEOUT, value '%s': %s", value, err)
			}
			config.ConnTimeout = timeout
		case "PGSCV_URL_PREFIX":
			config.URLPrefix = value
		case "PGSCV_CONCURRENCY_LIMIT":
			concurrencyLimit, err := strconv.Atoi(value)
			if err != nil {
				return nil, fmt.Errorf("invalid setting PGSCV_CONCURRENCY_LIMIT, value '%s', allowed only digits", value)
			}
			config.ConcurrencyLimit = &concurrencyLimit
		case "PGSCV_POOLER_MAX_CONNS":
			maxConns, err := strconv.ParseInt(value, 10, 32)
			if err != nil {
				return nil, fmt.Errorf("invalid setting PGSCV_POOLER_MAX_CONNS, value '%s', allowed only digits", value)
			}
			if config.PoolerConfig == nil {
				config.PoolerConfig = &PoolConfig{}
			}
			maxConns32 := int32(maxConns)
			config.PoolerConfig.MaxConns = &maxConns32
		case "PGSCV_POOLER_MIN_CONNS":
			minConns, err := strconv.ParseInt(value, 10, 32)
			if err != nil {
				return nil, fmt.Errorf("invalid setting PGSCV_POOLER_MIN_CONNS, value '%s', allowed only digits", value)
			}
			if config.PoolerConfig == nil {
				config.PoolerConfig = &PoolConfig{}
			}
			minConns32 := int32(minConns)
			config.PoolerConfig.MinConns = &minConns32
		case "PGSCV_POOLER_MIN_IDLE_CONNS":
			minIdleConns, err := strconv.ParseInt(value, 10, 32)
			if err != nil {
				return nil, fmt.Errorf("invalid setting PGSCV_POOLER_MIN_IDLE_CONNS, value '%s', allowed only digits", value)
			}
			if config.PoolerConfig == nil {
				config.PoolerConfig = &PoolConfig{}
			}
			minIdleConns32 := int32(minIdleConns)
			config.PoolerConfig.MinIdleConns = &minIdleConns32
		}

	}
	return config, nil
}

// toBool string to bool
func toBool(s string) bool {
	switch s {
	case "y", "yes", "Yes", "YES", "t", "true", "True", "TRUE", "1", "on":
		return true
	case "n", "no", "No", "NO", "f", "false", "False", "FALSE", "0", "off":
		return false
	default:
		return false
	}
}<|MERGE_RESOLUTION|>--- conflicted
+++ resolved
@@ -236,21 +236,13 @@
 		}
 	}
 
-<<<<<<< HEAD
-	// validate collector settings.
-=======
 	// Validate collector settings.
->>>>>>> 840f5218
 	err := validateCollectorSettings(c.CollectorsSettings)
 	if err != nil {
 		return err
 	}
 
-<<<<<<< HEAD
 	// validate authentication settings.
-=======
-	// Validate authentication settings.
->>>>>>> 840f5218
 	enableAuth, enableTLS, err := c.AuthConfig.Validate()
 	if err != nil {
 		return err
