package collector

import (
	"context"
	"strconv"
	"sync"

	"github.com/cherts/pgscv/internal/log"
	"github.com/cherts/pgscv/internal/model"
	"github.com/prometheus/client_golang/prometheus"
)

const (
	postgresStatSubscriptionQuery14 = "SELECT subid, subname, COALESCE(pid, 0) AS pid, " +
		"COALESCE(NULL::text, 'unknown') AS worker_type, " +
		"COALESCE(received_lsn - '0/0', 0) AS received_lsn, " +
		"COALESCE(latest_end_lsn - '0/0', 0) AS reported_lsn, " +
		"COALESCE(EXTRACT(EPOCH FROM last_msg_send_time), 0) AS msg_send_time," +
		"COALESCE(EXTRACT(EPOCH FROM last_msg_receipt_time), 0) AS msg_recv_time, " +
		"COALESCE(EXTRACT(EPOCH FROM latest_end_time), 0) AS reported_time, " +
		"COALESCE(NULL::numeric, 0) AS apply_error_count, COALESCE(NULL::numeric, 0) AS sync_error_count " +
		"FROM pg_stat_subscription WHERE relid ISNULL;"

	postgresStatSubscriptionQuery16 = "SELECT s1.subid, s1.subname, COALESCE(s1.pid, 0) AS pid, " +
		"COALESCE(NULL::text, 'unknown') AS worker_type, " +
		"COALESCE(received_lsn - '0/0', 0) AS received_lsn, " +
		"COALESCE(latest_end_lsn - '0/0', 0) AS reported_lsn, " +
		"COALESCE(EXTRACT(EPOCH FROM last_msg_send_time), 0) AS msg_send_time," +
		"COALESCE(EXTRACT(EPOCH FROM last_msg_receipt_time), 0) AS msg_recv_time, " +
		"COALESCE(EXTRACT(EPOCH FROM latest_end_time), 0) AS reported_time, " +
		"s2.apply_error_count, s2.sync_error_count " +
		"FROM pg_stat_subscription s1 JOIN pg_stat_subscription_stats s2 ON s1.subid = s2.subid " +
		"WHERE s1.relid ISNULL;"

	postgresStatSubscriptionQuery17 = "SELECT s1.subid, s1.subname, COALESCE(s1.pid, 0) AS pid, " +
		"COALESCE(s1.worker_type, 'unknown') AS worker_type, " +
		"COALESCE(received_lsn - '0/0', 0) AS received_lsn, " +
		"COALESCE(latest_end_lsn - '0/0', 0) AS reported_lsn, " +
		"COALESCE(EXTRACT(EPOCH FROM last_msg_send_time), 0) AS msg_send_time, " +
		"COALESCE(EXTRACT(EPOCH FROM last_msg_receipt_time), 0) AS msg_recv_time, " +
		"COALESCE(EXTRACT(EPOCH FROM latest_end_time), 0) AS reported_time, " +
		"s2.apply_error_count, s2.sync_error_count " +
		"FROM pg_stat_subscription s1 JOIN pg_stat_subscription_stats s2 ON s1.subid = s2.subid " +
		"WHERE s1.relid ISNULL;"

	postgresStatSubscriptionQueryLatest = "SELECT s1.subid, s1.subname, COALESCE(s1.pid, 0) AS pid, " +
		"COALESCE(s1.worker_type, 'unknown') AS worker_type, " +
		"COALESCE(received_lsn - '0/0', 0) AS received_lsn, " +
		"COALESCE(latest_end_lsn - '0/0', 0) AS reported_lsn, " +
		"COALESCE(EXTRACT(EPOCH FROM last_msg_send_time), 0) AS msg_send_time, " +
		"COALESCE(EXTRACT(EPOCH FROM last_msg_receipt_time), 0) AS msg_recv_time, " +
		"COALESCE(EXTRACT(EPOCH FROM latest_end_time), 0) AS reported_time, " +
		"s2.apply_error_count, s2.sync_error_count, " +
		"s2.confl_insert_exists, s2.confl_update_origin_differs, " +
		"s2.confl_update_exists, s2.confl_update_missing, " +
		"s2.confl_delete_origin_differs, s2.confl_delete_missing, " +
		"s2.confl_multiple_unique_conflicts " +
		"FROM pg_stat_subscription s1 JOIN pg_stat_subscription_stats s2 ON s1.subid = s2.subid " +
		"WHERE s1.relid ISNULL;"
)

// postgresStatSubscriptionCollector defines metric descriptors and stats store.
type postgresStatSubscriptionCollector struct {
	labelNames   []string
	receivedLsn  typedDesc
	reportedLsn  typedDesc
	msgSendtime  typedDesc
	msgRecvtime  typedDesc
	reportedTime typedDesc
	errorCount   typedDesc
	conflCount   typedDesc
}

// NewPostgresStatSubscriptionCollector returns a new Collector exposing postgres pg_stat_subscription stats.
// For details see https://www.postgresql.org/docs/current/monitoring-stats.html#MONITORING-PG-STAT-SUBSCRIPTION
func NewPostgresStatSubscriptionCollector(constLabels labels, settings model.CollectorSettings) (Collector, error) {
	var labelNames = []string{"subid", "subname", "worker_type"}

	return &postgresStatSubscriptionCollector{
		labelNames: labelNames,
		receivedLsn: newBuiltinTypedDesc(
			descOpts{"postgres", "stat_subscription", "received_lsn", "Last write-ahead log location received.", 0},
			prometheus.GaugeValue,
			labelNames, constLabels,
			settings.Filters,
		),
		reportedLsn: newBuiltinTypedDesc(
			descOpts{"postgres", "stat_subscription", "reported_lsn", "Last write-ahead log location reported to origin WAL sender.", 0},
			prometheus.GaugeValue,
			labelNames, constLabels,
			settings.Filters,
		),
		msgSendtime: newBuiltinTypedDesc(
			descOpts{"postgres", "stat_subscription", "msg_send_time", "Send time of last message received from origin WAL sender.", 0},
			prometheus.GaugeValue,
			labelNames, constLabels,
			settings.Filters,
		),
		msgRecvtime: newBuiltinTypedDesc(
			descOpts{"postgres", "stat_subscription", "msg_recv_time", "Receipt time of last message received from origin WAL sender.", 0},
			prometheus.GaugeValue,
			labelNames, constLabels,
			settings.Filters,
		),
		reportedTime: newBuiltinTypedDesc(
			descOpts{"postgres", "stat_subscription", "reported_time", "Time of last write-ahead log location reported to origin WAL sender.", 0},
			prometheus.GaugeValue,
			labelNames, constLabels,
			settings.Filters,
		),
		errorCount: newBuiltinTypedDesc(
			descOpts{"postgres", "stat_subscription", "error_count", "Number of times an error occurred (applying changes OR initial table synchronization).", 0},
			prometheus.CounterValue,
			[]string{"subid", "subname", "worker_type", "type"}, constLabels,
			settings.Filters,
		),
		conflCount: newBuiltinTypedDesc(
			descOpts{"postgres", "stat_subscription", "confl_count", "Number of times an additional conflict error occurred.", 0},
			prometheus.CounterValue,
			[]string{"subid", "subname", "worker_type", "type"}, constLabels,
			settings.Filters,
		),
	}, nil
}

// Update method collects statistics, parse it and produces metrics that are sent to Prometheus.
func (c *postgresStatSubscriptionCollector) Update(ctx context.Context, config Config, ch chan<- prometheus.Metric) error {
	if config.pgVersion.Numeric < PostgresV10 {
		log.Debugln("[postgres stat_subscription collector]: pg_stat_subscription view are not available, required Postgres 10 or newer")
		return nil
	}
	// Collecting pg_stat_subscription since Postgres 10.

	conn := config.DB

	wg := &sync.WaitGroup{}
	defer wg.Wait()
	var err error

	query := selectSubscriptionQuery(config.pgVersion.Numeric)
<<<<<<< HEAD
	cacheKey, res := getFromCache(config.CacheConfig, config.ConnString, collectorPostgresStatSubscription, query)
=======
	cacheKey, res, _ := getFromCache(config.CacheConfig, config.ConnString, collectorPostgresStatSubscription, query)
>>>>>>> 840f5218
	if res == nil {
		res, err = conn.Query(ctx, query)
		if err != nil {
			log.Warnf("get pg_stat_subscription failed: %s; skip", err)
			return err
		}
		saveToCache(collectorPostgresStatSubscription, wg, config.CacheConfig, cacheKey, res)
	}
	// Parse pg_stat_subscription stats.
	stats := parsePostgresSubscriptionStat(res, c.labelNames)
	for _, stat := range stats {
		if value, ok := stat.values["received_lsn"]; ok {
			ch <- c.receivedLsn.newConstMetric(value, stat.SubID, stat.SubName, stat.WorkerType)
		}
		if value, ok := stat.values["reported_lsn"]; ok {
			ch <- c.reportedLsn.newConstMetric(value, stat.SubID, stat.SubName, stat.WorkerType)
		}
		if value, ok := stat.values["msg_send_time"]; ok {
			ch <- c.msgSendtime.newConstMetric(value, stat.SubID, stat.SubName, stat.WorkerType)
		}
		if value, ok := stat.values["msg_recv_time"]; ok {
			ch <- c.msgRecvtime.newConstMetric(value, stat.SubID, stat.SubName, stat.WorkerType)
		}
		if value, ok := stat.values["reported_time"]; ok {
			ch <- c.reportedTime.newConstMetric(value, stat.SubID, stat.SubName, stat.WorkerType)
		}
		if value, ok := stat.values["apply_error_count"]; ok {
			ch <- c.errorCount.newConstMetric(value, stat.SubID, stat.SubName, stat.WorkerType, "apply")
		}
		if value, ok := stat.values["sync_error_count"]; ok {
			ch <- c.errorCount.newConstMetric(value, stat.SubID, stat.SubName, stat.WorkerType, "sync")
		}
		if value, ok := stat.values["confl_insert_exists"]; ok {
			ch <- c.conflCount.newConstMetric(value, stat.SubID, stat.SubName, stat.WorkerType, "insert_exists")
		}
		if value, ok := stat.values["confl_update_origin_differs"]; ok {
			ch <- c.conflCount.newConstMetric(value, stat.SubID, stat.SubName, stat.WorkerType, "update_origin_differs")
		}
		if value, ok := stat.values["confl_update_exists"]; ok {
			ch <- c.conflCount.newConstMetric(value, stat.SubID, stat.SubName, stat.WorkerType, "update_exists")
		}
		if value, ok := stat.values["confl_update_missing"]; ok {
			ch <- c.conflCount.newConstMetric(value, stat.SubID, stat.SubName, stat.WorkerType, "update_missing")
		}
		if value, ok := stat.values["confl_delete_origin_differs"]; ok {
			ch <- c.conflCount.newConstMetric(value, stat.SubID, stat.SubName, stat.WorkerType, "delete_origin_differs")
		}
		if value, ok := stat.values["confl_delete_missing"]; ok {
			ch <- c.conflCount.newConstMetric(value, stat.SubID, stat.SubName, stat.WorkerType, "delete_missing")
		}
		if value, ok := stat.values["confl_multiple_unique_conflicts"]; ok {
			ch <- c.conflCount.newConstMetric(value, stat.SubID, stat.SubName, stat.WorkerType, "multiple_unique_conflicts")
		}
	}

	return nil
}

// postgresSubscriptionStat represents per-subscription stats based on pg_stat_subscription.
type postgresSubscriptionStat struct {
	SubID      string // a subscription id
	SubName    string // a subscription name
	Pid        string // a pid
	WorkerType string // a worker_type
	values     map[string]float64
}

// parsePostgresSubscriptionStat parses PGResult and returns structs with stats values.
func parsePostgresSubscriptionStat(r *model.PGResult, labelNames []string) map[string]postgresSubscriptionStat {
	log.Debug("parse postgres stat_subscription stats")

	var stats = make(map[string]postgresSubscriptionStat)

	for _, row := range r.Rows {
		stat := postgresSubscriptionStat{values: map[string]float64{}}

		// collect label values
		for i, colname := range r.Colnames {
			switch string(colname.Name) {
			case "pid":
				stat.Pid = row[i].String
			case "subname":
				stat.SubName = row[i].String
			case "subid":
				stat.SubID = row[i].String
			case "worker_type":
				stat.WorkerType = row[i].String
			}
		}

		// use pid as key in the map
		pid := stat.Pid

		// Put stats with labels (but with no data values yet) into stats store.
		stats[pid] = stat

		// fetch data values from columns
		for i, colname := range r.Colnames {
			// skip columns if its value used as a label
			if stringsContains(labelNames, string(colname.Name)) {
				continue
			}

			// Skip empty (NULL) values.
			if !row[i].Valid {
				continue
			}

			// Get data value and convert it to float64 used by Prometheus.
			v, err := strconv.ParseFloat(row[i].String, 64)
			if err != nil {
				log.Errorf("invalid input, parse '%s' failed: %s; skip", row[i].String, err)
				continue
			}

			s := stats[pid]

			// Run column-specific logic
			switch string(colname.Name) {
			case "received_lsn":
				s.values["received_lsn"] = v
			case "reported_lsn":
				s.values["reported_lsn"] = v
			case "msg_send_time":
				s.values["msg_send_time"] = v
			case "msg_recv_time":
				s.values["msg_recv_time"] = v
			case "reported_time":
				s.values["reported_time"] = v
			case "apply_error_count":
				s.values["apply_error_count"] = v
			case "sync_error_count":
				s.values["sync_error_count"] = v
			case "confl_insert_exists":
				s.values["confl_insert_exists"] = v
			case "confl_update_origin_differs":
				s.values["confl_update_origin_differs"] = v
			case "confl_update_exists":
				s.values["confl_update_exists"] = v
			case "confl_update_missing":
				s.values["confl_update_missing"] = v
			case "confl_delete_origin_differs":
				s.values["confl_delete_origin_differs"] = v
			case "confl_delete_missing":
				s.values["confl_delete_missing"] = v
			case "confl_multiple_unique_conflicts":
				s.values["confl_multiple_unique_conflicts"] = v
			default:
				continue
			}

			stats[pid] = s
		}
	}

	return stats
}

// selectSubscriptionQuery returns suitable subscription query depending on passed version.
func selectSubscriptionQuery(version int) string {
	switch {
	case version < PostgresV15:
		return postgresStatSubscriptionQuery14
	case version < PostgresV17:
		return postgresStatSubscriptionQuery16
	case version < PostgresV18:
		return postgresStatSubscriptionQuery17
	default:
		return postgresStatSubscriptionQueryLatest
	}
}<|MERGE_RESOLUTION|>--- conflicted
+++ resolved
@@ -138,11 +138,7 @@
 	var err error
 
 	query := selectSubscriptionQuery(config.pgVersion.Numeric)
-<<<<<<< HEAD
-	cacheKey, res := getFromCache(config.CacheConfig, config.ConnString, collectorPostgresStatSubscription, query)
-=======
 	cacheKey, res, _ := getFromCache(config.CacheConfig, config.ConnString, collectorPostgresStatSubscription, query)
->>>>>>> 840f5218
 	if res == nil {
 		res, err = conn.Query(ctx, query)
 		if err != nil {
