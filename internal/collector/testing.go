--- conflicted
+++ resolved
@@ -54,11 +54,7 @@
 	var config Config
 	switch input.service {
 	case model.ServiceTypePostgresql:
-<<<<<<< HEAD
-		config.ConnString = dsn
-=======
 		config.ConnString = "postgres://pgscv@127.0.0.1/pgscv_fixtures"
->>>>>>> 840f5218
 		cfg, err := newPostgresServiceConfig(config.ConnString, 0)
 		assert.NoError(t, err)
 		config.postgresServiceConfig = cfg
