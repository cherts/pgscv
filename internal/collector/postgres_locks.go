--- conflicted
+++ resolved
@@ -64,11 +64,7 @@
 	defer wg.Wait()
 	var err error
 
-<<<<<<< HEAD
-	cacheKey, res := getFromCache(config.CacheConfig, config.ConnString, collectorPostgresLocks, locksQuery)
-=======
 	cacheKey, res, _ := getFromCache(config.CacheConfig, config.ConnString, collectorPostgresLocks, locksQuery)
->>>>>>> 840f5218
 	if res == nil {
 		res, err = conn.Query(ctx, locksQuery)
 		if err != nil {
