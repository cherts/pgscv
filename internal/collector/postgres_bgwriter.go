// Package collector is a pgSCV collectors
package collector

import (
	"context"
	"strconv"
	"sync"

	"github.com/cherts/pgscv/internal/log"
	"github.com/cherts/pgscv/internal/model"
	"github.com/prometheus/client_golang/prometheus"
)

const (
	postgresBgwriterQuery16 = "SELECT " +
		"checkpoints_timed, checkpoints_req, checkpoint_write_time, checkpoint_sync_time, " +
		"buffers_checkpoint, buffers_clean, maxwritten_clean, " +
		"buffers_backend, buffers_backend_fsync, buffers_alloc, " +
		"COALESCE(EXTRACT(EPOCH FROM AGE(now(), stats_reset)), 0) as bgwr_stats_age_seconds " +
		"FROM pg_stat_bgwriter"

	postgresBgwriterQuery17 = "WITH ckpt AS (" +
		"SELECT num_timed AS checkpoints_timed, num_requested AS checkpoints_req, restartpoints_timed, restartpoints_req, " +
		"restartpoints_done, write_time AS checkpoint_write_time, sync_time AS checkpoint_sync_time, buffers_written AS buffers_checkpoint, " +
		"COALESCE(EXTRACT(EPOCH FROM AGE(now(), stats_reset)), 0) as ckpt_stats_age_seconds FROM pg_stat_checkpointer), " +
		"bgwr AS (" +
		"SELECT buffers_clean, maxwritten_clean, buffers_alloc, " +
		"COALESCE(EXTRACT(EPOCH FROM age(now(), stats_reset)), 0) as bgwr_stats_age_seconds FROM pg_stat_bgwriter), " +
		"stat_io AS (" +
		"SELECT SUM(writes) AS buffers_backend, SUM(fsyncs) AS buffers_backend_fsync FROM pg_stat_io WHERE backend_type='background writer') " +
		"SELECT ckpt.*, bgwr.*, stat_io.* FROM ckpt, bgwr, stat_io"

	postgresBgwriterQueryLatest = "WITH ckpt AS (" +
		"SELECT num_timed AS checkpoints_timed, num_requested AS checkpoints_req, num_done AS checkpoints_done, " +
		"restartpoints_timed, restartpoints_req, restartpoints_done, write_time AS checkpoint_write_time, " +
		"sync_time AS checkpoint_sync_time, buffers_written AS buffers_checkpoint, slru_written AS buffers_slru, " +
		"COALESCE(EXTRACT(EPOCH FROM AGE(now(), stats_reset)), 0) as ckpt_stats_age_seconds FROM pg_stat_checkpointer), " +
		"bgwr AS (" +
		"SELECT buffers_clean, maxwritten_clean, buffers_alloc, " +
		"COALESCE(EXTRACT(EPOCH FROM age(now(), stats_reset)), 0) as bgwr_stats_age_seconds FROM pg_stat_bgwriter), " +
		"stat_io AS (" +
		"SELECT SUM(writes) AS buffers_backend, SUM(fsyncs) AS buffers_backend_fsync FROM pg_stat_io WHERE backend_type='background writer') " +
		"SELECT ckpt.*, bgwr.*, stat_io.* FROM ckpt, bgwr, stat_io"
)

type postgresBgwriterCollector struct {
	descs map[string]typedDesc
}

// NewPostgresBgwriterCollector returns a new Collector exposing postgres bgwriter and checkpointer stats.
// For details see https://www.postgresql.org/docs/current/monitoring-stats.html#PG-STAT-BGWRITER-VIEW
func NewPostgresBgwriterCollector(constLabels labels, settings model.CollectorSettings) (Collector, error) {
	return &postgresBgwriterCollector{
		descs: map[string]typedDesc{
			"checkpoints": newBuiltinTypedDesc(
				descOpts{"postgres", "checkpoints", "total", "Total number of checkpoints that have been performed of each type.", 0},
				prometheus.CounterValue,
				[]string{"checkpoint"}, constLabels,
				settings.Filters,
			),
			"checkpoints_all": newBuiltinTypedDesc(
				descOpts{"postgres", "checkpoints", "all_total", "Total number of checkpoints that have been performed.", 0},
				prometheus.CounterValue,
				nil, constLabels,
				settings.Filters,
			),
			"checkpoint_time": newBuiltinTypedDesc(
				descOpts{"postgres", "checkpoints", "seconds_total", "Total amount of time that has been spent processing data during checkpoint in each stage, in seconds.", .001},
				prometheus.CounterValue,
				[]string{"stage"}, constLabels,
				settings.Filters,
			),
			"checkpoint_time_all": newBuiltinTypedDesc(
				descOpts{"postgres", "checkpoints", "seconds_all_total", "Total amount of time that has been spent processing data during checkpoint, in seconds.", .001},
				prometheus.CounterValue,
				nil, constLabels,
				settings.Filters,
			),
			"written_bytes": newBuiltinTypedDesc(
				descOpts{"postgres", "written", "bytes_total", "Total number of bytes written by each subsystem, in bytes.", 0},
				prometheus.CounterValue,
				[]string{"process"}, constLabels,
				settings.Filters,
			),
			"maxwritten_clean": newBuiltinTypedDesc(
				descOpts{"postgres", "bgwriter", "maxwritten_clean_total", "Total number of times the background writer stopped a cleaning scan because it had written too many buffers.", 0},
				prometheus.CounterValue,
				nil, constLabels,
				settings.Filters,
			),
			"buffers_backend_fsync": newBuiltinTypedDesc(
				descOpts{"postgres", "backends", "fsync_total", "Total number of times a backends had to execute its own fsync() call.", 0},
				prometheus.CounterValue,
				nil, constLabels,
				settings.Filters,
			),
			"alloc_bytes": newBuiltinTypedDesc(
				descOpts{"postgres", "backends", "allocated_bytes_total", "Total number of bytes allocated by backends.", 0},
				prometheus.CounterValue,
				nil, constLabels,
				settings.Filters,
			),
			"bgwr_stats_age_seconds": newBuiltinTypedDesc(
				descOpts{"postgres", "bgwriter", "stats_age_seconds_total", "The age of the background writer activity statistics, in seconds.", 0},
				prometheus.CounterValue,
				nil, constLabels,
				settings.Filters,
			),
			"ckpt_stats_age_seconds": newBuiltinTypedDesc(
				descOpts{"postgres", "checkpoints", "stats_age_seconds_total", "The age of the checkpointer activity statistics, in seconds (since v17).", 0},
				prometheus.CounterValue,
				nil, constLabels,
				settings.Filters,
			),
			"checkpoint_restartpointstimed": newBuiltinTypedDesc(
				descOpts{"postgres", "checkpoints", "restartpoints_timed", "Number of scheduled restartpoints due to timeout or after a failed attempt to perform it (since v17).", 0},
				prometheus.CounterValue,
				nil, constLabels,
				settings.Filters,
			),
			"checkpoint_restartpointsreq": newBuiltinTypedDesc(
				descOpts{"postgres", "checkpoints", "restartpoints_req", "Number of requested restartpoints (since v17).", 0},
				prometheus.CounterValue,
				nil, constLabels,
				settings.Filters,
			),
			"checkpoint_restartpointsdone": newBuiltinTypedDesc(
				descOpts{"postgres", "checkpoints", "restartpoints_done", "Number of restartpoints that have been performed (since v17).", 0},
				prometheus.CounterValue,
				nil, constLabels,
				settings.Filters,
			),
		},
	}, nil
}

// Update method collects statistics, parse it and produces metrics that are sent to Prometheus.
func (c *postgresBgwriterCollector) Update(ctx context.Context, config Config, ch chan<- prometheus.Metric) error {
	wg := &sync.WaitGroup{}
	defer wg.Wait()
	var err error

	query := selectBgwriterQuery(config.pgVersion.Numeric)
<<<<<<< HEAD
	cacheKey, res := getFromCache(config.CacheConfig, config.ConnString, collectorPostgresBgWriter, query)
=======
	cacheKey, res, _ := getFromCache(config.CacheConfig, config.ConnString, collectorPostgresBgWriter, query)
>>>>>>> 840f5218
	if res == nil {
		res, err = config.DB.Query(ctx, query)
		if err != nil {
			return err
		}
		saveToCache(collectorPostgresBgWriter, wg, config.CacheConfig, cacheKey, res)
	}

	stats := parsePostgresBgwriterStats(res)
	blockSize := float64(config.blockSize)

	for name, desc := range c.descs {
		switch name {
		case "checkpoints":
			ch <- desc.newConstMetric(stats.ckptTimed, "timed")
			ch <- desc.newConstMetric(stats.ckptReq, "req")
			if config.pgVersion.Numeric >= PostgresV18 {
				ch <- desc.newConstMetric(stats.ckptDone, "done")
			}
		case "checkpoints_all":
			ch <- desc.newConstMetric(stats.ckptTimed + stats.ckptReq)
		case "checkpoint_time":
			ch <- desc.newConstMetric(stats.ckptWriteTime, "write")
			ch <- desc.newConstMetric(stats.ckptSyncTime, "sync")
		case "checkpoint_time_all":
			ch <- desc.newConstMetric(stats.ckptWriteTime + stats.ckptSyncTime)
		case "maxwritten_clean":
			ch <- desc.newConstMetric(stats.bgwrMaxWritten)
		case "written_bytes":
			ch <- desc.newConstMetric(stats.ckptBuffers*blockSize, "checkpointer")
			ch <- desc.newConstMetric(stats.bgwrBuffers*blockSize, "bgwriter")
			ch <- desc.newConstMetric(stats.backendBuffers*blockSize, "backend")
			if config.pgVersion.Numeric >= PostgresV18 {
				ch <- desc.newConstMetric(stats.slruBuffers*blockSize, "slru")
			}
		case "buffers_backend_fsync":
			ch <- desc.newConstMetric(stats.backendFsync)
		case "alloc_bytes":
			ch <- desc.newConstMetric(stats.backendAllocated * blockSize)
		case "bgwr_stats_age_seconds":
			ch <- desc.newConstMetric(stats.bgwrStatsAgeSeconds)
		case "ckpt_stats_age_seconds":
			ch <- desc.newConstMetric(stats.ckptStatsAgeSeconds)
		case "checkpoint_restartpointstimed":
			ch <- desc.newConstMetric(stats.ckptRestartpointsTimed)
		case "checkpoint_restartpointsreq":
			ch <- desc.newConstMetric(stats.ckptRestartpointsReq)
		case "checkpoint_restartpointsdone":
			ch <- desc.newConstMetric(stats.ckptRestartpointsDone)
		default:
			log.Debugf("unknown desc name: %s, skip", name)
			continue
		}
	}

	return nil
}

// postgresBgwriterStat describes stats related to Postgres background writes.
type postgresBgwriterStat struct {
	ckptTimed              float64
	ckptReq                float64
	ckptDone               float64
	ckptWriteTime          float64
	ckptSyncTime           float64
	ckptBuffers            float64
	ckptRestartpointsTimed float64
	ckptRestartpointsReq   float64
	ckptRestartpointsDone  float64
	ckptStatsAgeSeconds    float64
	bgwrBuffers            float64
	bgwrMaxWritten         float64
	backendBuffers         float64
	slruBuffers            float64
	backendFsync           float64
	backendAllocated       float64
	bgwrStatsAgeSeconds    float64
}

// parsePostgresBgwriterStats parses PGResult and returns struct with data values
func parsePostgresBgwriterStats(r *model.PGResult) postgresBgwriterStat {
	log.Debug("parse postgres bgwriter/checkpointer stats")

	var stats postgresBgwriterStat

	for _, row := range r.Rows {
		for i, colname := range r.Colnames {
			// Skip empty (NULL) values.
			if !row[i].Valid {
				continue
			}

			// Get data value and convert it to float64 used by Prometheus.
			v, err := strconv.ParseFloat(row[i].String, 64)
			if err != nil {
				log.Errorf("invalid input, parse '%s' failed: %s; skip", row[i].String, err)
				continue
			}

			// Update stats struct
			switch string(colname.Name) {
			case "checkpoints_timed":
				stats.ckptTimed = v
			case "checkpoints_req":
				stats.ckptReq = v
			case "checkpoints_done":
				stats.ckptDone = v
			case "checkpoint_write_time":
				stats.ckptWriteTime = v
			case "checkpoint_sync_time":
				stats.ckptSyncTime = v
			case "buffers_checkpoint":
				stats.ckptBuffers = v
			case "buffers_clean":
				stats.bgwrBuffers = v
			case "maxwritten_clean":
				stats.bgwrMaxWritten = v
			case "buffers_backend":
				stats.backendBuffers = v
			case "buffers_slru":
				stats.slruBuffers = v
			case "buffers_backend_fsync":
				stats.backendFsync = v
			case "buffers_alloc":
				stats.backendAllocated = v
			case "bgwr_stats_age_seconds":
				stats.bgwrStatsAgeSeconds = v
			case "ckpt_stats_age_seconds":
				stats.ckptStatsAgeSeconds = v
			case "restartpoints_timed":
				stats.ckptRestartpointsTimed = v
			case "restartpoints_req":
				stats.ckptRestartpointsReq = v
			case "restartpoints_done":
				stats.ckptRestartpointsDone = v
			default:
				continue
			}
		}
	}

	return stats
}

// selectBgwriterQuery returns suitable bgwriter/checkpointer query depending on passed version.
func selectBgwriterQuery(version int) string {
	switch {
	case version < PostgresV17:
		return postgresBgwriterQuery16
	case version < PostgresV18:
		return postgresBgwriterQuery17
	default:
		return postgresBgwriterQueryLatest
	}
}<|MERGE_RESOLUTION|>--- conflicted
+++ resolved
@@ -141,11 +141,7 @@
 	var err error
 
 	query := selectBgwriterQuery(config.pgVersion.Numeric)
-<<<<<<< HEAD
-	cacheKey, res := getFromCache(config.CacheConfig, config.ConnString, collectorPostgresBgWriter, query)
-=======
 	cacheKey, res, _ := getFromCache(config.CacheConfig, config.ConnString, collectorPostgresBgWriter, query)
->>>>>>> 840f5218
 	if res == nil {
 		res, err = config.DB.Query(ctx, query)
 		if err != nil {
