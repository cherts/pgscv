--- conflicted
+++ resolved
@@ -51,11 +51,7 @@
 	var err error
 
 	query := selectReplicationSlotQuery(config.pgVersion.Numeric)
-<<<<<<< HEAD
-	cacheKey, res := getFromCache(config.CacheConfig, config.ConnString, collectorPostgresReplicationSlots, query)
-=======
 	cacheKey, res, _ := getFromCache(config.CacheConfig, config.ConnString, collectorPostgresReplicationSlots, query)
->>>>>>> 840f5218
 	if res == nil {
 		res, err = conn.Query(ctx, query)
 		if err != nil {
