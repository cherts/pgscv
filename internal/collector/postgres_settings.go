--- conflicted
+++ resolved
@@ -50,11 +50,7 @@
 	// For complete list of displayable names of GUC's sources types check guc.c (see GucSource_Names[]).
 	query := "SELECT name, setting, unit, vartype FROM pg_show_all_settings() " +
 		"WHERE source IN ('default','configuration file','override','environment variable','command line','global')"
-<<<<<<< HEAD
-	cacheKey, res := getFromCache(config.CacheConfig, config.ConnString, collectorPostgresSettings, query)
-=======
 	cacheKey, res, _ := getFromCache(config.CacheConfig, config.ConnString, collectorPostgresSettings, query)
->>>>>>> 840f5218
 	if res == nil {
 		res, err = conn.Query(ctx, query)
 		if err != nil {
@@ -78,11 +74,7 @@
 	}
 
 	query = `SELECT name, setting FROM pg_show_all_settings() WHERE name IN ('config_file','hba_file','ident_file','data_directory')`
-<<<<<<< HEAD
-	cacheKey, res = getFromCache(config.CacheConfig, config.ConnString, collectorPostgresSettings, query)
-=======
 	cacheKey, res, _ = getFromCache(config.CacheConfig, config.ConnString, collectorPostgresSettings, query)
->>>>>>> 840f5218
 	if res == nil {
 		res, err = conn.Query(ctx, query)
 		if err != nil {
