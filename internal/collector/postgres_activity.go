--- conflicted
+++ resolved
@@ -159,11 +159,7 @@
 	defer wg.Wait()
 
 	query := selectActivityQuery(config.pgVersion.Numeric)
-<<<<<<< HEAD
-	cacheKey, res := getFromCache(config.CacheConfig, config.ConnString, collectorPostgresActivity, query)
-=======
 	cacheKey, res, _ := getFromCache(config.CacheConfig, config.ConnString, collectorPostgresActivity, query)
->>>>>>> 840f5218
 	if res == nil {
 		res, err = conn.Query(ctx, query)
 		if err != nil {
@@ -177,11 +173,7 @@
 
 	// get pg_prepared_xacts stats
 	var count int64
-<<<<<<< HEAD
-	cacheKey, res = getFromCache(config.CacheConfig, config.ConnString, collectorPostgresActivity, postgresPreparedXactQuery)
-=======
 	cacheKey, res, _ = getFromCache(config.CacheConfig, config.ConnString, collectorPostgresActivity, postgresPreparedXactQuery)
->>>>>>> 840f5218
 	if res == nil {
 		res, err = conn.Query(ctx, postgresPreparedXactQuery)
 		if err != nil {
@@ -200,11 +192,7 @@
 
 	// get postmaster start time
 	var startTime float64
-<<<<<<< HEAD
-	cacheKey, res = getFromCache(config.CacheConfig, config.ConnString, postgresStartTimeQuery, postgresPreparedXactQuery)
-=======
 	cacheKey, res, _ = getFromCache(config.CacheConfig, config.ConnString, postgresStartTimeQuery, postgresPreparedXactQuery)
->>>>>>> 840f5218
 	if res == nil {
 		res, err = conn.Query(ctx, postgresStartTimeQuery)
 		if err != nil {
