// Package collector is a pgSCV collectors
package collector

import (
	"strconv"

	"github.com/cherts/pgscv/internal/log"
	"github.com/cherts/pgscv/internal/model"
	"github.com/cherts/pgscv/internal/store"
	"github.com/prometheus/client_golang/prometheus"
)

const (
	// Query for Postgres version 9.6 and older.
<<<<<<< HEAD
	postgresReplicationQuery96 = "SELECT pid, coalesce(host(client_addr), '127.0.0.1') AS client_addr, " +
		"coalesce(client_port, '0') AS client_port, " +
		"usename AS user, application_name, state, " +
		"CASE WHEN pg_is_in_recovery() THEN pg_xlog_location_diff(pg_last_xlog_receive_location(), sent_location) " +
		"ELSE pg_xlog_location_diff(pg_current_xlog_location(), sent_location) END AS pending_lag_bytes, " +
		"pg_xlog_location_diff(sent_location, write_location) AS write_lag_bytes, " +
		"pg_xlog_location_diff(write_location, flush_location) AS flush_lag_bytes, " +
		"pg_xlog_location_diff(flush_location, replay_location) AS replay_lag_bytes, " +
		"CASE WHEN pg_is_in_recovery() THEN pg_xlog_location_diff(pg_last_xlog_replay_location(), replay_location) " +
		"ELSE pg_xlog_location_diff(pg_current_xlog_location(), replay_location) END AS total_lag_bytes, " +
		"NULL::numeric AS write_lag_seconds, NULL::numeric AS flush_lag_seconds, " +
		"NULL::numeric AS replay_lag_seconds, NULL::numeric AS total_lag_seconds " +
=======
	postgresReplicationQuery96 = "SELECT pid, coalesce(host(client_addr), '127.0.0.1') AS client_addr, coalesce(client_port, '0') AS client_port, usename AS user, application_name, state, " +
		"pg_current_xlog_location() - sent_location AS pending_lag_bytes, " +
		"sent_location - write_location AS write_lag_bytes, " +
		"write_location - flush_location AS flush_lag_bytes, " +
		"flush_location - replay_location AS replay_lag_bytes, " +
		"pg_current_xlog_location() - replay_location AS total_lag_bytes, " +
		"NULL::numeric AS write_lag_seconds, NULL::numeric AS flush_lag_seconds, NULL::numeric AS replay_lag_seconds, NULL::numeric AS total_lag_seconds " +
>>>>>>> 478e4c9b
		"FROM pg_stat_replication"

	// Query for Postgres versions from 10 and newer.
	postgresReplicationQueryLatest = "SELECT pid, coalesce(host(client_addr), '127.0.0.1') AS client_addr, " +
		"coalesce(client_port, '0') AS client_port, " +
		"usename AS user, application_name, state, " +
		"CASE WHEN pg_is_in_recovery() THEN abs(pg_wal_lsn_diff(pg_last_wal_receive_lsn(), sent_lsn)) " +
		"ELSE pg_wal_lsn_diff(pg_current_wal_lsn(), sent_lsn) END AS pending_lag_bytes, " +
		"pg_wal_lsn_diff(sent_lsn, write_lsn) AS write_lag_bytes, " +
		"pg_wal_lsn_diff(write_lsn, flush_lsn) AS flush_lag_bytes, " +
		"pg_wal_lsn_diff(flush_lsn, replay_lsn) AS replay_lag_bytes, " +
		"CASE WHEN pg_is_in_recovery() THEN pg_wal_lsn_diff(pg_last_wal_replay_lsn(), replay_lsn) " +
		"ELSE pg_wal_lsn_diff(pg_current_wal_lsn(), replay_lsn) END AS total_lag_bytes, " +
		"coalesce(extract(epoch from write_lag), 0) AS write_lag_seconds, " +
		"coalesce(extract(epoch from flush_lag), 0) AS flush_lag_seconds, " +
		"coalesce(extract(epoch from replay_lag), 0) AS replay_lag_seconds, " +
		"coalesce(extract(epoch from write_lag+flush_lag+replay_lag), 0) AS total_lag_seconds " +
		"FROM pg_stat_replication"
)

type postgresReplicationCollector struct {
	labelNames      []string
	lagbytes        typedDesc
	lagseconds      typedDesc
	lagtotalbytes   typedDesc
	lagtotalseconds typedDesc
}

// NewPostgresReplicationCollector returns a new Collector exposing postgres replication stats.
// For details see https://www.postgresql.org/docs/current/monitoring-stats.html#PG-STAT-REPLICATION-VIEW
func NewPostgresReplicationCollector(constLabels labels, settings model.CollectorSettings) (Collector, error) {
	var labelNames = []string{"client_addr", "client_port", "user", "application_name", "state", "lag"}

	return &postgresReplicationCollector{
		labelNames: labelNames,
		lagbytes: newBuiltinTypedDesc(
			descOpts{"postgres", "replication", "lag_bytes", "Number of bytes standby is behind than primary in each WAL processing phase.", 0},
			prometheus.GaugeValue,
			labelNames, constLabels,
			settings.Filters,
		),
		lagseconds: newBuiltinTypedDesc(
			descOpts{"postgres", "replication", "lag_seconds", "Number of seconds standby is behind than primary in each WAL processing phase.", 0},
			prometheus.GaugeValue,
			labelNames, constLabels,
			settings.Filters,
		),
		lagtotalbytes: newBuiltinTypedDesc(
			descOpts{"postgres", "replication", "lag_all_bytes", "Number of bytes standby is behind than primary including all phases.", 0},
			prometheus.GaugeValue,
			[]string{"client_addr", "client_port", "user", "application_name", "state"}, constLabels,
			settings.Filters,
		),
		lagtotalseconds: newBuiltinTypedDesc(
			descOpts{"postgres", "replication", "lag_all_seconds", "Number of seconds standby is behind than primary including all phases.", 0},
			prometheus.GaugeValue,
			[]string{"client_addr", "client_port", "user", "application_name", "state"}, constLabels,
			settings.Filters,
		),
	}, nil
}

// Update method collects statistics, parse it and produces metrics that are sent to Prometheus.
func (c *postgresReplicationCollector) Update(config Config, ch chan<- prometheus.Metric) error {
	conn, err := store.New(config.ConnString, config.ConnTimeout)
	if err != nil {
		return err
	}
	defer conn.Close()

	// Get replication stats.
	res, err := conn.Query(selectReplicationQuery(config.serverVersionNum))
	if err != nil {
		return err
	}

	// Parse pg_stat_replication stats.
	stats := parsePostgresReplicationStats(res, c.labelNames)

	for _, stat := range stats {
		if value, ok := stat.values["pending_lag_bytes"]; ok {
			ch <- c.lagbytes.newConstMetric(value, stat.clientaddr, stat.clientport, stat.user, stat.applicationName, stat.state, "pending")
		}
		if value, ok := stat.values["write_lag_bytes"]; ok {
			ch <- c.lagbytes.newConstMetric(value, stat.clientaddr, stat.clientport, stat.user, stat.applicationName, stat.state, "write")
		}
		if value, ok := stat.values["flush_lag_bytes"]; ok {
			ch <- c.lagbytes.newConstMetric(value, stat.clientaddr, stat.clientport, stat.user, stat.applicationName, stat.state, "flush")
		}
		if value, ok := stat.values["replay_lag_bytes"]; ok {
			ch <- c.lagbytes.newConstMetric(value, stat.clientaddr, stat.clientport, stat.user, stat.applicationName, stat.state, "replay")
		}
		if value, ok := stat.values["write_lag_seconds"]; ok {
			ch <- c.lagseconds.newConstMetric(value, stat.clientaddr, stat.clientport, stat.user, stat.applicationName, stat.state, "write")
		}
		if value, ok := stat.values["flush_lag_seconds"]; ok {
			ch <- c.lagseconds.newConstMetric(value, stat.clientaddr, stat.clientport, stat.user, stat.applicationName, stat.state, "flush")
		}
		if value, ok := stat.values["replay_lag_seconds"]; ok {
			ch <- c.lagseconds.newConstMetric(value, stat.clientaddr, stat.clientport, stat.user, stat.applicationName, stat.state, "replay")
		}
		if value, ok := stat.values["total_lag_bytes"]; ok {
			ch <- c.lagtotalbytes.newConstMetric(value, stat.clientaddr, stat.clientport, stat.user, stat.applicationName, stat.state)
		}
		if value, ok := stat.values["total_lag_seconds"]; ok {
			ch <- c.lagtotalseconds.newConstMetric(value, stat.clientaddr, stat.clientport, stat.user, stat.applicationName, stat.state)
		}
	}

	return nil
}

// postgresReplicationStat represents per-replica stats based on pg_stat_replication.
type postgresReplicationStat struct {
	pid             string
	clientaddr      string
	clientport      string
	user            string
	applicationName string
	state           string
	values          map[string]float64
}

// parsePostgresReplicationStats parses PGResult and returns struct with stats values.
func parsePostgresReplicationStats(r *model.PGResult, labelNames []string) map[string]postgresReplicationStat {
	log.Debug("parse postgres replication stats")

	var stats = make(map[string]postgresReplicationStat)

	for _, row := range r.Rows {
		stat := postgresReplicationStat{values: map[string]float64{}}

		// collect label values
		for i, colname := range r.Colnames {
			switch string(colname.Name) {
			case "pid":
				stat.pid = row[i].String
			case "client_addr":
				stat.clientaddr = row[i].String
			case "client_port":
				stat.clientport = row[i].String
			case "user":
				stat.user = row[i].String
			case "application_name":
				stat.applicationName = row[i].String
			case "state":
				stat.state = row[i].String
			}
		}

		// use pid as key in the map
		pid := stat.pid

		// Put stats with labels (but with no data values yet) into stats store.
		stats[pid] = stat

		// fetch data values from columns
		for i, colname := range r.Colnames {
			// skip columns if its value used as a label
			if stringsContains(labelNames, string(colname.Name)) {
				continue
			}

			// Skip empty (NULL) values.
			if !row[i].Valid {
				continue
			}

			// Get data value and convert it to float64 used by Prometheus.
			v, err := strconv.ParseFloat(row[i].String, 64)
			if err != nil {
				log.Errorf("invalid input, parse '%s' failed: %s; skip", row[i].String, err)
				continue
			}

			s := stats[pid]

			// Run column-specific logic
			switch string(colname.Name) {
			case "pending_lag_bytes":
				s.values["pending_lag_bytes"] = v
			case "write_lag_bytes":
				s.values["write_lag_bytes"] = v
			case "flush_lag_bytes":
				s.values["flush_lag_bytes"] = v
			case "replay_lag_bytes":
				s.values["replay_lag_bytes"] = v
			case "write_lag_seconds":
				s.values["write_lag_seconds"] = v
			case "flush_lag_seconds":
				s.values["flush_lag_seconds"] = v
			case "replay_lag_seconds":
				s.values["replay_lag_seconds"] = v
			case "total_lag_bytes":
				s.values["total_lag_bytes"] = v
			case "total_lag_seconds":
				s.values["total_lag_seconds"] = v
			default:
				continue
			}

			stats[pid] = s
		}
	}

	return stats
}

// selectReplicationQuery returns suitable replication query depending on passed version.
func selectReplicationQuery(version int) string {
	switch {
	case version < PostgresV10:
		return postgresReplicationQuery96
	default:
		return postgresReplicationQueryLatest
	}
}<|MERGE_RESOLUTION|>--- conflicted
+++ resolved
@@ -12,7 +12,6 @@
 
 const (
 	// Query for Postgres version 9.6 and older.
-<<<<<<< HEAD
 	postgresReplicationQuery96 = "SELECT pid, coalesce(host(client_addr), '127.0.0.1') AS client_addr, " +
 		"coalesce(client_port, '0') AS client_port, " +
 		"usename AS user, application_name, state, " +
@@ -25,15 +24,6 @@
 		"ELSE pg_xlog_location_diff(pg_current_xlog_location(), replay_location) END AS total_lag_bytes, " +
 		"NULL::numeric AS write_lag_seconds, NULL::numeric AS flush_lag_seconds, " +
 		"NULL::numeric AS replay_lag_seconds, NULL::numeric AS total_lag_seconds " +
-=======
-	postgresReplicationQuery96 = "SELECT pid, coalesce(host(client_addr), '127.0.0.1') AS client_addr, coalesce(client_port, '0') AS client_port, usename AS user, application_name, state, " +
-		"pg_current_xlog_location() - sent_location AS pending_lag_bytes, " +
-		"sent_location - write_location AS write_lag_bytes, " +
-		"write_location - flush_location AS flush_lag_bytes, " +
-		"flush_location - replay_location AS replay_lag_bytes, " +
-		"pg_current_xlog_location() - replay_location AS total_lag_bytes, " +
-		"NULL::numeric AS write_lag_seconds, NULL::numeric AS flush_lag_seconds, NULL::numeric AS replay_lag_seconds, NULL::numeric AS total_lag_seconds " +
->>>>>>> 478e4c9b
 		"FROM pg_stat_replication"
 
 	// Query for Postgres versions from 10 and newer.
