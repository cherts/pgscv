// Package collector is a pgSCV collectors
package collector

import (
	"context"
	"strconv"
	"sync"

	"github.com/cherts/pgscv/internal/log"
	"github.com/cherts/pgscv/internal/model"
	"github.com/prometheus/client_golang/prometheus"
)

const (
	postgresDatabaseConflictsQuery15 = "SELECT datname AS database, confl_tablespace, confl_lock, confl_snapshot, confl_bufferpin, confl_deadlock " +
		"FROM pg_stat_database_conflicts WHERE pg_is_in_recovery() = 't'"

	postgresDatabaseConflictsQueryLatest = "SELECT datname AS database, confl_tablespace, confl_lock, confl_snapshot, confl_bufferpin, confl_deadlock, confl_active_logicalslot " +
		"FROM pg_stat_database_conflicts WHERE pg_is_in_recovery() = 't'"
)

type postgresConflictsCollector struct {
	conflicts typedDesc
}

// NewPostgresConflictsCollector returns a new Collector exposing postgres databases recovery conflicts stats.
// For details see https://www.postgresql.org/docs/current/monitoring-stats.html#PG-STAT-DATABASE-CONFLICTS-VIEW
func NewPostgresConflictsCollector(constLabels labels, settings model.CollectorSettings) (Collector, error) {
	return &postgresConflictsCollector{
		conflicts: newBuiltinTypedDesc(
			descOpts{"postgres", "recovery", "conflicts_total", "Total number of recovery conflicts occurred by each conflict type.", 0},
			prometheus.CounterValue,
			[]string{"database", "conflict"}, constLabels,
			settings.Filters,
		),
	}, nil
}

// Update method collects statistics, parse it and produces metrics that are sent to Prometheus.
<<<<<<< HEAD
func (c *postgresConflictsCollector) Update(ctx context.Context, config Config, ch chan<- prometheus.Metric) error {
	conn := config.DB
	wg := &sync.WaitGroup{}
	defer wg.Wait()
	var err error

	query := selectDatabaseConflictsQuery(config.serverVersionNum)
	cacheKey, res := getFromCache(config.CacheConfig, config.ConnString, collectorPostgresConflicts, query)
	if res == nil {
		res, err = conn.Query(ctx, query)
		if err != nil {
			return err
		}
		saveToCache(collectorPostgresConflicts, wg, config.CacheConfig, cacheKey, res)
=======
func (c *postgresConflictsCollector) Update(config Config, ch chan<- prometheus.Metric) error {
	conn, err := store.New(config.ConnString, config.ConnTimeout)
	if err != nil {
		return err
	}
	defer conn.Close()

	res, err := conn.Query(selectDatabaseConflictsQuery(config.pgVersion.Numeric))
	if err != nil {
		return err
>>>>>>> 2e853017
	}

	stats := parsePostgresConflictStats(res, c.conflicts.labelNames)

	for _, stat := range stats {
		ch <- c.conflicts.newConstMetric(stat.tablespace, stat.database, "tablespace")
		ch <- c.conflicts.newConstMetric(stat.lock, stat.database, "lock")
		ch <- c.conflicts.newConstMetric(stat.snapshot, stat.database, "snapshot")
		ch <- c.conflicts.newConstMetric(stat.bufferpin, stat.database, "bufferpin")
		ch <- c.conflicts.newConstMetric(stat.deadlock, stat.database, "deadlock")
		ch <- c.conflicts.newConstMetric(stat.activeLogicalslot, stat.database, "active_logicalslot")
	}

	return nil
}

// postgresConflictStat represents per-database recovery conflicts stats based on pg_stat_database_conflicts.
type postgresConflictStat struct {
	database          string
	tablespace        float64
	lock              float64
	snapshot          float64
	bufferpin         float64
	deadlock          float64
	activeLogicalslot float64
}

// parsePostgresDatabasesStats parses PGResult, extract data and return struct with stats values.
func parsePostgresConflictStats(r *model.PGResult, labelNames []string) map[string]postgresConflictStat {
	log.Debug("parse postgres database conflicts stats")

	var stats = make(map[string]postgresConflictStat)

	// process row by row
	for _, row := range r.Rows {
		stat := postgresConflictStat{}

		// collect label values
		for i, colname := range r.Colnames {
			switch string(colname.Name) {
			case "database":
				stat.database = row[i].String
			}
		}

		// Define a map key as a database name.
		databaseFQName := stat.database

		// Put stats with labels (but with no data values yet) into stats store.
		stats[databaseFQName] = stat

		// fetch data values from columns
		for i, colname := range r.Colnames {
			// skip columns if its value used as a label
			if stringsContains(labelNames, string(colname.Name)) {
				continue
			}

			// Skip empty (NULL) values.
			if !row[i].Valid {
				continue
			}

			// Get data value and convert it to float64 used by Prometheus.
			v, err := strconv.ParseFloat(row[i].String, 64)
			if err != nil {
				log.Errorf("invalid input, parse '%s' failed: %s; skip", row[i].String, err)
				continue
			}

			s := stats[databaseFQName]

			// Run column-specific logic
			switch string(colname.Name) {
			case "confl_tablespace":
				s.tablespace = v
			case "confl_lock":
				s.lock = v
			case "confl_snapshot":
				s.snapshot = v
			case "confl_bufferpin":
				s.bufferpin = v
			case "confl_deadlock":
				s.deadlock = v
			case "confl_active_logicalslot":
				s.activeLogicalslot = v
			default:
				continue
			}

			stats[databaseFQName] = s
		}
	}

	return stats
}

// selectDatabaseConflictsQuery returns suitable pg_stat_database_conflicts query depending on passed version.
func selectDatabaseConflictsQuery(version int) string {
	switch {
	case version < PostgresV16:
		return postgresDatabaseConflictsQuery15
	default:
		return postgresDatabaseConflictsQueryLatest
	}
}<|MERGE_RESOLUTION|>--- conflicted
+++ resolved
@@ -37,14 +37,13 @@
 }
 
 // Update method collects statistics, parse it and produces metrics that are sent to Prometheus.
-<<<<<<< HEAD
 func (c *postgresConflictsCollector) Update(ctx context.Context, config Config, ch chan<- prometheus.Metric) error {
 	conn := config.DB
 	wg := &sync.WaitGroup{}
 	defer wg.Wait()
 	var err error
 
-	query := selectDatabaseConflictsQuery(config.serverVersionNum)
+	query := selectDatabaseConflictsQuery(config.pgVersion.Numeric)
 	cacheKey, res := getFromCache(config.CacheConfig, config.ConnString, collectorPostgresConflicts, query)
 	if res == nil {
 		res, err = conn.Query(ctx, query)
@@ -52,18 +51,6 @@
 			return err
 		}
 		saveToCache(collectorPostgresConflicts, wg, config.CacheConfig, cacheKey, res)
-=======
-func (c *postgresConflictsCollector) Update(config Config, ch chan<- prometheus.Metric) error {
-	conn, err := store.New(config.ConnString, config.ConnTimeout)
-	if err != nil {
-		return err
-	}
-	defer conn.Close()
-
-	res, err := conn.Query(selectDatabaseConflictsQuery(config.pgVersion.Numeric))
-	if err != nil {
-		return err
->>>>>>> 2e853017
 	}
 
 	stats := parsePostgresConflictStats(res, c.conflicts.labelNames)
