// Package collector is a pgSCV collectors
package collector

import (
	"context"
	"strconv"
	"strings"
	"sync"

	"github.com/cherts/pgscv/internal/log"
	"github.com/cherts/pgscv/internal/model"
	"github.com/prometheus/client_golang/prometheus"
)

const postgresFunctionsQuery = "SELECT current_database() AS database, schemaname AS schema, funcname AS function, calls, total_time, self_time FROM pg_stat_user_functions"

type postgresFunctionsCollector struct {
	calls      typedDesc
	totaltime  typedDesc
	selftime   typedDesc
	labelNames []string
}

// NewPostgresFunctionsCollector returns a new Collector exposing postgres SQL functions stats.
// For details see https://www.postgresql.org/docs/current/monitoring-stats.html#PG-STAT-USER-FUNCTIONS-VIEW
func NewPostgresFunctionsCollector(constLabels labels, settings model.CollectorSettings) (Collector, error) {
	var labelNames = []string{"database", "schema", "function"}

	return &postgresFunctionsCollector{
		labelNames: labelNames,
		calls: newBuiltinTypedDesc(
			descOpts{"postgres", "function", "calls_total", "Total number of times functions had been called.", 0},
			prometheus.CounterValue,
			labelNames, constLabels,
			settings.Filters,
		),
		totaltime: newBuiltinTypedDesc(
			descOpts{"postgres", "function", "total_time_seconds_total", "Total time spent in function and all other functions called by it, in seconds.", .001},
			prometheus.CounterValue,
			labelNames, constLabels,
			settings.Filters,
		),
		selftime: newBuiltinTypedDesc(
			descOpts{"postgres", "function", "self_time_seconds_total", "Total time spent in function itself, not including other functions called by it, in seconds.", .001},
			prometheus.CounterValue,
			labelNames, constLabels,
			settings.Filters,
		),
	}, nil
}

// Update method collects statistics, parse it and produces metrics that are sent to Prometheus.
func (c *postgresFunctionsCollector) Update(ctx context.Context, config Config, ch chan<- prometheus.Metric) error {
	conn := config.DB
	wg := &sync.WaitGroup{}
	defer wg.Wait()
	var err error

<<<<<<< HEAD
	cacheKey, res := getFromCache(config.CacheConfig, config.ConnString, collectorPostgresFunctions, postgresFunctionsQuery)
=======
	cacheKey, res, _ := getFromCache(config.CacheConfig, config.ConnString, collectorPostgresFunctions, postgresFunctionsQuery)
>>>>>>> 840f5218
	if res == nil {
		res, err = conn.Query(ctx, postgresFunctionsQuery)
		if err != nil {
			return err
		}
		saveToCache(collectorPostgresFunctions, wg, config.CacheConfig, cacheKey, res)
	}

	stats := parsePostgresFunctionsStats(res, c.labelNames)
	for _, stat := range stats {
		ch <- c.calls.newConstMetric(stat.calls, stat.database, stat.schema, stat.function)
		ch <- c.totaltime.newConstMetric(stat.totaltime, stat.database, stat.schema, stat.function)
		ch <- c.selftime.newConstMetric(stat.selftime, stat.database, stat.schema, stat.function)
	}
	return nil
}

// postgresFunctionStat represents Postgres function stats based pg_stat_user_functions.
type postgresFunctionStat struct {
	database  string
	schema    string
	function  string
	calls     float64
	totaltime float64
	selftime  float64
}

// parsePostgresFunctionsStats parses PGResult and return struct with stats values.
func parsePostgresFunctionsStats(r *model.PGResult, labelNames []string) map[string]postgresFunctionStat {
	log.Debug("parse postgres user functions stats")

	var stats = make(map[string]postgresFunctionStat)

	// process row by row
	for _, row := range r.Rows {
		stat := postgresFunctionStat{}

		// collect label values
		for i, colname := range r.Colnames {
			switch string(colname.Name) {
			case "database":
				stat.database = row[i].String
			case "schema":
				stat.schema = row[i].String
			case "function":
				stat.function = row[i].String
			}
		}

		// Create a function name consisting of trio database/schema/function
		functionFQName := strings.Join([]string{stat.database, stat.schema, stat.function}, "/")

		// Put stats with labels (but with no data values yet) into stats store.
		stats[functionFQName] = stat

		// fetch data values from columns
		for i, colname := range r.Colnames {
			// skip columns if its value used as a label
			if stringsContains(labelNames, string(colname.Name)) {
				continue
			}

			// Skip empty (NULL) values.
			if !row[i].Valid {
				continue
			}

			// Get data value and convert it to float64 used by Prometheus.
			v, err := strconv.ParseFloat(row[i].String, 64)
			if err != nil {
				log.Errorf("invalid input, parse '%s' failed: %s; skip", row[i].String, err)
				continue
			}

			s := stats[functionFQName]

			// Run column-specific logic
			switch string(colname.Name) {
			case "calls":
				s.calls = v
			case "total_time":
				s.totaltime = v
			case "self_time":
				s.selftime = v
			default:
				continue
			}

			stats[functionFQName] = s
		}
	}

	return stats
}<|MERGE_RESOLUTION|>--- conflicted
+++ resolved
@@ -56,11 +56,7 @@
 	defer wg.Wait()
 	var err error
 
-<<<<<<< HEAD
-	cacheKey, res := getFromCache(config.CacheConfig, config.ConnString, collectorPostgresFunctions, postgresFunctionsQuery)
-=======
 	cacheKey, res, _ := getFromCache(config.CacheConfig, config.ConnString, collectorPostgresFunctions, postgresFunctionsQuery)
->>>>>>> 840f5218
 	if res == nil {
 		res, err = conn.Query(ctx, postgresFunctionsQuery)
 		if err != nil {
