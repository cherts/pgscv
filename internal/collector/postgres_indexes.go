// Package collector is a pgSCV collectors
package collector

import (
	"context"
	"strconv"
	"strings"
	"sync"

	"github.com/cherts/pgscv/internal/log"
	"github.com/cherts/pgscv/internal/model"
	"github.com/prometheus/client_golang/prometheus"
)

const (
	userIndexesQuery = "SELECT current_database() AS database, schemaname AS schema, relname AS table, indexrelname AS index, (i.indisprimary OR i.indisunique) AS key," +
		"i.indisvalid AS isvalid, idx_scan, idx_tup_read, idx_tup_fetch, idx_blks_read, idx_blks_hit, pg_relation_size(s1.indexrelid) AS size_bytes " +
		"FROM pg_stat_user_indexes s1 " +
		"JOIN pg_statio_user_indexes s2 USING (schemaname, relname, indexrelname) " +
		"JOIN pg_index i ON (s1.indexrelid = i.indexrelid) " +
		"WHERE NOT EXISTS (SELECT 1 FROM pg_locks WHERE relation = s1.indexrelid AND mode = 'AccessExclusiveLock' AND granted)"

	userIndexesQueryTopK = "WITH stat AS (SELECT schemaname AS schema, relname AS table, indexrelname AS index, (i.indisprimary OR i.indisunique) AS key, " +
		"i.indisvalid AS isvalid, idx_scan, idx_tup_read, idx_tup_fetch, idx_blks_read, idx_blks_hit, pg_relation_size(s1.indexrelid) AS size_bytes, " +
		"NOT i.indisvalid OR /* unused and size > 50mb */ (idx_scan = 0 AND pg_relation_size(s1.indexrelid) > 50*1024*1024) OR " +
		"(row_number() OVER (ORDER BY idx_scan DESC NULLS LAST) < $1) OR (row_number() OVER (ORDER BY idx_tup_read DESC NULLS LAST) < $1) OR " +
		"(row_number() OVER (ORDER BY idx_tup_fetch DESC NULLS LAST) < $1) OR (row_number() OVER (ORDER BY idx_blks_read DESC NULLS LAST) < $1) OR " +
		"(row_number() OVER (ORDER BY idx_blks_hit DESC NULLS LAST) < $1) OR (row_number() OVER (ORDER BY pg_relation_size(s1.indexrelid) DESC NULLS LAST) < $1) AS visible " +
		"FROM pg_stat_user_indexes s1 " +
		"JOIN pg_statio_user_indexes s2 USING (schemaname, relname, indexrelname) " +
		"JOIN pg_index i ON (s1.indexrelid = i.indexrelid) " +
		"WHERE NOT EXISTS ( SELECT 1 FROM pg_locks WHERE relation = s1.indexrelid AND mode = 'AccessExclusiveLock' AND granted)) " +
		"SELECT current_database() AS database, \"schema\", \"table\", \"index\", \"key\", isvalid, idx_scan, idx_tup_read, idx_tup_fetch, " +
		"idx_blks_read, idx_blks_hit, size_bytes FROM stat WHERE visible " +
		"UNION ALL SELECT current_database() AS database, 'all_shemas', 'all_other_tables', 'all_other_indexes', true, null, " +
		"NULLIF(SUM(COALESCE(idx_scan,0)),0), NULLIF(SUM(COALESCE(idx_tup_fetch,0)),0), NULLIF(SUM(COALESCE(idx_tup_read,0)),0), " +
		"NULLIF(SUM(COALESCE(idx_blks_read,0)),0), NULLIF(SUM(COALESCE(idx_blks_hit,0)),0), " +
		"NULLIF(SUM(COALESCE(size_bytes,0)),0) FROM stat WHERE NOT visible HAVING EXISTS (SELECT 1 FROM stat WHERE NOT visible)"
)

// postgresIndexesCollector defines metric descriptors and stats store.
type postgresIndexesCollector struct {
	indexes typedDesc
	tuples  typedDesc
	io      typedDesc
	sizes   typedDesc
}

// NewPostgresIndexesCollector returns a new Collector exposing postgres indexes stats.
// For details see
// https://www.postgresql.org/docs/current/monitoring-stats.html#PG-STAT-ALL-INDEXES-VIEW
// https://www.postgresql.org/docs/current/monitoring-stats.html#PG-STATIO-ALL-INDEXES-VIEW
func NewPostgresIndexesCollector(constLabels labels, settings model.CollectorSettings) (Collector, error) {
	return &postgresIndexesCollector{
		indexes: newBuiltinTypedDesc(
			descOpts{"postgres", "index", "scans_total", "Total number of index scans initiated.", 0},
			prometheus.CounterValue,
			[]string{"database", "schema", "table", "index", "key", "isvalid"}, constLabels,
			settings.Filters,
		),
		tuples: newBuiltinTypedDesc(
			descOpts{"postgres", "index", "tuples_total", "Total number of index entries processed by scans.", 0},
			prometheus.CounterValue,
			[]string{"database", "schema", "table", "index", "tuples"}, constLabels,
			settings.Filters,
		),
		io: newBuiltinTypedDesc(
			descOpts{"postgres", "index_io", "blocks_total", "Total number of indexes blocks processed.", 0},
			prometheus.CounterValue,
			[]string{"database", "schema", "table", "index", "access"}, constLabels,
			settings.Filters,
		),
		sizes: newBuiltinTypedDesc(
			descOpts{"postgres", "index", "size_bytes", "Total size of the index, in bytes.", 0},
			prometheus.GaugeValue,
			[]string{"database", "schema", "table", "index"}, constLabels,
			settings.Filters,
		),
	}, nil
}

// Update method collects statistics, parse it and produces metrics that are sent to Prometheus.
func (c *postgresIndexesCollector) Update(ctx context.Context, config Config, ch chan<- prometheus.Metric) error {
	var err error
	var cacheKey string
	conn := config.DB
	wg := &sync.WaitGroup{}
	defer wg.Wait()
	var res *model.PGResult

	if config.CollectTopIndex > 0 {
<<<<<<< HEAD
		cacheKey, res = getFromCache(config.CacheConfig, config.ConnString, collectorPostgresIndexes, userIndexesQueryTopK, config.CollectTopIndex)
=======
		cacheKey, res, _ = getFromCache(config.CacheConfig, config.ConnString, collectorPostgresIndexes, userIndexesQueryTopK, config.CollectTopIndex)
>>>>>>> 840f5218
		if res == nil {
			res, err = conn.Query(ctx, userIndexesQueryTopK, config.CollectTopIndex)
			if err != nil {
				return err
			}
			saveToCache(collectorPostgresIndexes, wg, config.CacheConfig, cacheKey, res)
		}
	} else {
<<<<<<< HEAD
		cacheKey, res = getFromCache(config.CacheConfig, config.ConnString, collectorPostgresIndexes, userIndexesQuery)
=======
		cacheKey, res, _ = getFromCache(config.CacheConfig, config.ConnString, collectorPostgresIndexes, userIndexesQuery)
>>>>>>> 840f5218
		if res == nil {
			res, err = conn.Query(ctx, userIndexesQuery)
			if err != nil {
				return err
			}
			saveToCache(collectorPostgresIndexes, wg, config.CacheConfig, cacheKey, res)
		}
	}
	if err != nil {
		log.Warnf("get indexes stat failed: %s", err)
		return nil
	}

	stats := parsePostgresIndexStats(res, c.indexes.labelNames)

	for _, stat := range stats {
		// always send idx scan metrics and indexes size
		ch <- c.indexes.newConstMetric(stat.idxscan, stat.database, stat.schema, stat.table, stat.index, stat.key, stat.isvalid)
		ch <- c.sizes.newConstMetric(stat.sizebytes, stat.database, stat.schema, stat.table, stat.index)

		// avoid metrics spamming and send metrics only if they greater than zero.
		if stat.idxtupread > 0 {
			ch <- c.tuples.newConstMetric(stat.idxtupread, stat.database, stat.schema, stat.table, stat.index, "read")
		}
		if stat.idxtupfetch > 0 {
			ch <- c.tuples.newConstMetric(stat.idxtupfetch, stat.database, stat.schema, stat.table, stat.index, "fetched")
		}
		if stat.idxread > 0 {
			ch <- c.io.newConstMetric(stat.idxread, stat.database, stat.schema, stat.table, stat.index, "read")
		}
		if stat.idxhit > 0 {
			ch <- c.io.newConstMetric(stat.idxhit, stat.database, stat.schema, stat.table, stat.index, "hit")
		}
	}
	return nil
}

// postgresIndexStat is per-index store for metrics related to how indexes are accessed.
type postgresIndexStat struct {
	database    string
	schema      string
	table       string
	index       string
	key         string
	isvalid     string
	idxscan     float64
	idxtupread  float64
	idxtupfetch float64
	idxread     float64
	idxhit      float64
	sizebytes   float64
}

// parsePostgresIndexStats parses PGResult and returns structs with stats values.
func parsePostgresIndexStats(r *model.PGResult, labelNames []string) map[string]postgresIndexStat {
	log.Debug("parse postgres indexes stats")

	var stats = make(map[string]postgresIndexStat)

	var indexname string

	for _, row := range r.Rows {
		index := postgresIndexStat{}
		for i, colname := range r.Colnames {
			switch string(colname.Name) {
			case "database":
				index.database = row[i].String
			case "schema":
				index.schema = row[i].String
			case "table":
				index.table = row[i].String
			case "index":
				index.index = row[i].String
			case "key":
				index.key = row[i].String
			case "isvalid":
				index.isvalid = row[i].String
			}
		}

		// create a index name consisting of quartet database/schema/table/index
		indexname = strings.Join([]string{index.database, index.schema, index.table, index.index}, "/")

		stats[indexname] = index

		for i, colname := range r.Colnames {
			// skip columns if its value used as a label
			if stringsContains(labelNames, string(colname.Name)) {
				continue
			}

			// Skip empty (NULL) values.
			if !row[i].Valid {
				continue
			}

			// Get data value and convert it to float64 used by Prometheus.
			v, err := strconv.ParseFloat(row[i].String, 64)
			if err != nil {
				log.Errorf("invalid input, parse '%s' failed: %s; skip", row[i].String, err)
				continue
			}

			s := stats[indexname]

			switch string(colname.Name) {
			case "idx_scan":
				s.idxscan = v
			case "idx_tup_read":
				s.idxtupread = v
			case "idx_tup_fetch":
				s.idxtupfetch = v
			case "idx_blks_read":
				s.idxread = v
			case "idx_blks_hit":
				s.idxhit = v
			case "size_bytes":
				s.sizebytes = v
			default:
				continue
			}

			stats[indexname] = s
		}
	}

	return stats
}<|MERGE_RESOLUTION|>--- conflicted
+++ resolved
@@ -89,11 +89,7 @@
 	var res *model.PGResult
 
 	if config.CollectTopIndex > 0 {
-<<<<<<< HEAD
-		cacheKey, res = getFromCache(config.CacheConfig, config.ConnString, collectorPostgresIndexes, userIndexesQueryTopK, config.CollectTopIndex)
-=======
 		cacheKey, res, _ = getFromCache(config.CacheConfig, config.ConnString, collectorPostgresIndexes, userIndexesQueryTopK, config.CollectTopIndex)
->>>>>>> 840f5218
 		if res == nil {
 			res, err = conn.Query(ctx, userIndexesQueryTopK, config.CollectTopIndex)
 			if err != nil {
@@ -102,11 +98,7 @@
 			saveToCache(collectorPostgresIndexes, wg, config.CacheConfig, cacheKey, res)
 		}
 	} else {
-<<<<<<< HEAD
-		cacheKey, res = getFromCache(config.CacheConfig, config.ConnString, collectorPostgresIndexes, userIndexesQuery)
-=======
 		cacheKey, res, _ = getFromCache(config.CacheConfig, config.ConnString, collectorPostgresIndexes, userIndexesQuery)
->>>>>>> 840f5218
 		if res == nil {
 			res, err = conn.Query(ctx, userIndexesQuery)
 			if err != nil {
