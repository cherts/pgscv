package collector

import (
	"context"
	"strconv"
	"strings"
	"sync"

	"github.com/cherts/pgscv/internal/log"
	"github.com/cherts/pgscv/internal/model"
	"github.com/prometheus/client_golang/prometheus"
)

const (
	postgresStatSlruQuery = "SELECT name, COALESCE(blks_zeroed, 0) AS blks_zeroed, COALESCE(blks_hit, 0) AS blks_hit, " +
		"COALESCE(blks_read, 0) AS blks_read, COALESCE(blks_written, 0) AS blks_written, COALESCE(blks_exists, 0) AS blks_exists, " +
		"COALESCE(flushes, 0) AS flushes, COALESCE(truncates, 0) AS truncates FROM pg_stat_slru"
)

// postgresStatSlruCollector defines metric descriptors and stats store.
type postgresStatSlruCollector struct {
	blksZeroed  typedDesc
	blksHit     typedDesc
	blksRead    typedDesc
	blksWritten typedDesc
	blksExists  typedDesc
	flushes     typedDesc
	truncates   typedDesc
	labelNames  []string
}

// NewPostgresStatSlruCollector returns a new Collector exposing postgres pg_stat_slru stats.
func NewPostgresStatSlruCollector(constLabels labels, settings model.CollectorSettings) (Collector, error) {
	var labelNames = []string{"name"}

	return &postgresStatSlruCollector{
		labelNames: labelNames,
		blksZeroed: newBuiltinTypedDesc(
			descOpts{"postgres", "stat_slru", "blks_zeroed", "Number of blocks zeroed during initializations.", 0},
			prometheus.GaugeValue,
			labelNames, constLabels,
			settings.Filters,
		),
		blksHit: newBuiltinTypedDesc(
			descOpts{"postgres", "stat_slru", "blks_hit", "Number of times disk blocks were found already in the SLRU, so that a read was not necessary (this only includes hits in the SLRU, not the operating system's file system cache).", 0},
			prometheus.GaugeValue,
			labelNames, constLabels,
			settings.Filters,
		),
		blksRead: newBuiltinTypedDesc(
			descOpts{"postgres", "stat_slru", "blks_read", "Number of disk blocks read for this SLRU.", 0},
			prometheus.GaugeValue,
			labelNames, constLabels,
			settings.Filters,
		),
		blksWritten: newBuiltinTypedDesc(
			descOpts{"postgres", "stat_slru", "blks_written", "Number of disk blocks written for this SLRU.", 0},
			prometheus.GaugeValue,
			labelNames, constLabels,
			settings.Filters,
		),
		blksExists: newBuiltinTypedDesc(
			descOpts{"postgres", "stat_slru", "blks_exists", "Number of blocks checked for existence for this SLRU.", 0},
			prometheus.GaugeValue,
			labelNames, constLabels,
			settings.Filters,
		),
		flushes: newBuiltinTypedDesc(
			descOpts{"postgres", "stat_slru", "flushes", "Number of flushes of dirty data for this SLRU.", 0},
			prometheus.GaugeValue,
			labelNames, constLabels,
			settings.Filters,
		),
		truncates: newBuiltinTypedDesc(
			descOpts{"postgres", "stat_slru", "truncates", "Number of truncates for this SLRU.", 0},
			prometheus.GaugeValue,
			labelNames, constLabels,
			settings.Filters,
		),
	}, nil
}

// Update method collects statistics, parse it and produces metrics that are sent to Prometheus.
<<<<<<< HEAD
func (c *postgresStatSlruCollector) Update(ctx context.Context, config Config, ch chan<- prometheus.Metric) error {
	if config.serverVersionNum < PostgresV13 {
=======
func (c *postgresStatSlruCollector) Update(config Config, ch chan<- prometheus.Metric) error {
	if config.pgVersion.Numeric < PostgresV13 {
>>>>>>> 2e853017
		log.Debugln("[postgres stat_slru collector]: pg_stat_slru view are not available, required Postgres 13 or newer")
		return nil
	}

	conn := config.DB
	wg := &sync.WaitGroup{}
	defer wg.Wait()
	var err error

<<<<<<< HEAD
	cacheKey, res := getFromCache(config.CacheConfig, config.ConnString, collectorPostgresStatSLRU, postgresStatSlruQuery)
	if res == nil {
		res, err = conn.Query(ctx, postgresStatSlruQuery)
=======
	// Collecting pg_stat_slru since Postgres 13.
	if config.pgVersion.Numeric >= PostgresV13 {
		res, err := conn.Query(postgresStatSlruQuery)
>>>>>>> 2e853017
		if err != nil {
			log.Warnf("get pg_stat_slru failed: %s; skip", err)
			return err
		}
		saveToCache(collectorPostgresStatSLRU, wg, config.CacheConfig, cacheKey, res)
	}

	stats := parsePostgresStatSlru(res, c.labelNames)

	for _, stat := range stats {
		ch <- c.blksZeroed.newConstMetric(stat.BlksZeroed, stat.SlruName)
		ch <- c.blksHit.newConstMetric(stat.BlksHit, stat.SlruName)
		ch <- c.blksRead.newConstMetric(stat.BlksRead, stat.SlruName)
		ch <- c.blksWritten.newConstMetric(stat.BlksWritten, stat.SlruName)
		ch <- c.blksExists.newConstMetric(stat.BlksExists, stat.SlruName)
		ch <- c.flushes.newConstMetric(stat.Flushes, stat.SlruName)
		ch <- c.truncates.newConstMetric(stat.Truncates, stat.SlruName)
	}

	return nil
}

// postgresStatSlru
type postgresStatSlru struct {
	SlruName    string // a name of SLRU-cache
	BlksZeroed  float64
	BlksHit     float64
	BlksRead    float64
	BlksWritten float64
	BlksExists  float64
	Flushes     float64
	Truncates   float64
}

// parsePostgresStatSlru parses PGResult and returns structs with stats values.
func parsePostgresStatSlru(r *model.PGResult, labelNames []string) map[string]postgresStatSlru {
	log.Debug("parse postgres stat_slru stats")

	var stats = make(map[string]postgresStatSlru)

	for _, row := range r.Rows {
		var SlruName string

		for i, colname := range r.Colnames {
			switch string(colname.Name) {
			case "name":
				SlruName = row[i].String
			}
		}

		// create a stat_slru name consisting of trio SlruName
		statSlru := strings.Join([]string{SlruName}, "")

		// Put stats with labels (but with no data values yet) into stats store.
		if _, ok := stats[statSlru]; !ok {
			stats[statSlru] = postgresStatSlru{SlruName: SlruName}
		}

		for i, colname := range r.Colnames {
			// skip columns if its value used as a label
			if stringsContains(labelNames, string(colname.Name)) {
				continue
			}

			// Skip empty (NULL) values.
			if !row[i].Valid {
				continue
			}

			// Get data value and convert it to float64 used by Prometheus.
			v, err := strconv.ParseFloat(row[i].String, 64)
			if err != nil {
				log.Errorf("invalid input, parse '%s' failed: %s; skip", row[i].String, err)
				continue
			}

			s := stats[statSlru]

			switch string(colname.Name) {
			case "blks_zeroed":
				s.BlksZeroed = v
			case "blks_hit":
				s.BlksHit = v
			case "blks_read":
				s.BlksRead = v
			case "blks_written":
				s.BlksWritten = v
			case "blks_exists":
				s.BlksExists = v
			case "flushes":
				s.Flushes = v
			case "truncates":
				s.Truncates = v
			default:
				continue
			}

			stats[statSlru] = s
		}
	}

	return stats
}<|MERGE_RESOLUTION|>--- conflicted
+++ resolved
@@ -81,13 +81,8 @@
 }
 
 // Update method collects statistics, parse it and produces metrics that are sent to Prometheus.
-<<<<<<< HEAD
 func (c *postgresStatSlruCollector) Update(ctx context.Context, config Config, ch chan<- prometheus.Metric) error {
-	if config.serverVersionNum < PostgresV13 {
-=======
-func (c *postgresStatSlruCollector) Update(config Config, ch chan<- prometheus.Metric) error {
 	if config.pgVersion.Numeric < PostgresV13 {
->>>>>>> 2e853017
 		log.Debugln("[postgres stat_slru collector]: pg_stat_slru view are not available, required Postgres 13 or newer")
 		return nil
 	}
@@ -97,15 +92,9 @@
 	defer wg.Wait()
 	var err error
 
-<<<<<<< HEAD
 	cacheKey, res := getFromCache(config.CacheConfig, config.ConnString, collectorPostgresStatSLRU, postgresStatSlruQuery)
 	if res == nil {
 		res, err = conn.Query(ctx, postgresStatSlruQuery)
-=======
-	// Collecting pg_stat_slru since Postgres 13.
-	if config.pgVersion.Numeric >= PostgresV13 {
-		res, err := conn.Query(postgresStatSlruQuery)
->>>>>>> 2e853017
 		if err != nil {
 			log.Warnf("get pg_stat_slru failed: %s; skip", err)
 			return err
