--- conflicted
+++ resolved
@@ -92,11 +92,7 @@
 	defer wg.Wait()
 	var err error
 
-<<<<<<< HEAD
-	cacheKey, res := getFromCache(config.CacheConfig, config.ConnString, collectorPostgresStatSLRU, postgresStatSlruQuery)
-=======
 	cacheKey, res, _ := getFromCache(config.CacheConfig, config.ConnString, collectorPostgresStatSLRU, postgresStatSlruQuery)
->>>>>>> 840f5218
 	if res == nil {
 		res, err = conn.Query(ctx, postgresStatSlruQuery)
 		if err != nil {
