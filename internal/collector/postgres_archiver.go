// Package collector is a pgSCV collectors
package collector

import (
	"context"
	"strconv"
	"sync"

	"github.com/cherts/pgscv/internal/log"
	"github.com/cherts/pgscv/internal/model"
	"github.com/prometheus/client_golang/prometheus"
)

const walArchivingQuery = "SELECT archived_count, failed_count, " +
	"EXTRACT(EPOCH FROM now() - last_archived_time) AS since_last_archive_seconds, " +
	"(SELECT count(*) FROM pg_ls_archive_statusdir() WHERE name ~'.ready') AS lag_files " +
	"FROM pg_stat_archiver WHERE archived_count > 0"

type postgresWalArchivingCollector struct {
	archived             typedDesc
	failed               typedDesc
	sinceArchivedSeconds typedDesc
	archivingLag         typedDesc
}

// NewPostgresWalArchivingCollector returns a new Collector exposing postgres WAL archiving stats.
// For details see https://www.postgresql.org/docs/current/monitoring-stats.html#MONITORING-PG-STAT-ARCHIVER-VIEW
func NewPostgresWalArchivingCollector(constLabels labels, settings model.CollectorSettings) (Collector, error) {
	return &postgresWalArchivingCollector{
		archived: newBuiltinTypedDesc(
			descOpts{"postgres", "archiver", "archived_total", "Total number of WAL segments had been successfully archived.", 0},
			prometheus.CounterValue,
			nil, constLabels,
			settings.Filters,
		),
		failed: newBuiltinTypedDesc(
			descOpts{"postgres", "archiver", "failed_total", "Total number of attempts when WAL segments had been failed to archive.", 0},
			prometheus.CounterValue,
			nil, constLabels,
			settings.Filters,
		),
		sinceArchivedSeconds: newBuiltinTypedDesc(
			descOpts{"postgres", "archiver", "since_last_archive_seconds", "Number of seconds since last WAL segment had been successfully archived.", 0},
			prometheus.GaugeValue,
			nil, constLabels,
			settings.Filters,
		),
		archivingLag: newBuiltinTypedDesc(
			descOpts{"postgres", "archiver", "lag_bytes", "Amount of WAL segments ready, but not archived, in bytes.", 0},
			prometheus.GaugeValue,
			nil, constLabels,
			settings.Filters,
		),
	}, nil
}

// Update method collects statistics, parse it and produces metrics that are sent to Prometheus.
func (c *postgresWalArchivingCollector) Update(ctx context.Context, config Config, ch chan<- prometheus.Metric) error {

	if config.pgVersion.Numeric < PostgresV12 {
		log.Debugln("[postgres WAL archiver collector]: some system functions are not available, required Postgres 12 or newer")
		return nil
	}
	wg := &sync.WaitGroup{}
	defer wg.Wait()
	var err error
<<<<<<< HEAD
	cacheKey, res := getFromCache(config.CacheConfig, config.ConnString, collectorPostgresArchiver, walArchivingQuery)
=======
	cacheKey, res, _ := getFromCache(config.CacheConfig, config.ConnString, collectorPostgresArchiver, walArchivingQuery)
>>>>>>> 840f5218
	if res == nil {
		res, err = config.DB.Query(ctx, walArchivingQuery)
		if err != nil {
			return err
		}
		saveToCache(collectorPostgresArchiver, wg, config.CacheConfig, cacheKey, res)
	}

	stats := parsePostgresWalArchivingStats(res)

	if stats.archived == 0 {
		log.Debugln("zero archived WAL segments, skip collecting archiver stats")
		return nil
	}

	ch <- c.archived.newConstMetric(stats.archived)
	ch <- c.failed.newConstMetric(stats.failed)
	ch <- c.sinceArchivedSeconds.newConstMetric(stats.sinceArchivedSeconds)
	ch <- c.archivingLag.newConstMetric(stats.lagFiles * float64(config.walSegmentSize))

	return nil
}

// postgresWalArchivingStat describes stats about WAL archiving.
type postgresWalArchivingStat struct {
	archived             float64
	failed               float64
	sinceArchivedSeconds float64
	lagFiles             float64
}

// parsePostgresWalArchivingStats parses PGResult, extract data and return struct with stats values.
func parsePostgresWalArchivingStats(r *model.PGResult) postgresWalArchivingStat {
	log.Debug("parse postgres WAL archiving stats")

	var stats postgresWalArchivingStat

	// process row by row
	for _, row := range r.Rows {
		for i, colname := range r.Colnames {
			// Skip empty (NULL) values.
			if !row[i].Valid {
				continue
			}

			// Get data value and convert it to float64 used by Prometheus.
			v, err := strconv.ParseFloat(row[i].String, 64)
			if err != nil {
				log.Errorf("invalid input, parse '%s' failed: %s; skip", row[i].String, err)
				continue
			}

			// Update stats struct
			switch string(colname.Name) {
			case "archived_count":
				stats.archived = v
			case "failed_count":
				stats.failed = v
			case "since_last_archive_seconds":
				stats.sinceArchivedSeconds = v
			case "lag_files":
				stats.lagFiles = v
			default:
				continue
			}
		}
	}

	return stats
}<|MERGE_RESOLUTION|>--- conflicted
+++ resolved
@@ -64,11 +64,7 @@
 	wg := &sync.WaitGroup{}
 	defer wg.Wait()
 	var err error
-<<<<<<< HEAD
-	cacheKey, res := getFromCache(config.CacheConfig, config.ConnString, collectorPostgresArchiver, walArchivingQuery)
-=======
 	cacheKey, res, _ := getFromCache(config.CacheConfig, config.ConnString, collectorPostgresArchiver, walArchivingQuery)
->>>>>>> 840f5218
 	if res == nil {
 		res, err = config.DB.Query(ctx, walArchivingQuery)
 		if err != nil {
