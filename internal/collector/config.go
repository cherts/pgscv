--- conflicted
+++ resolved
@@ -32,23 +32,14 @@
 	// DatabasesRE defines regexp with databases from which builtin metrics should be collected.
 	DatabasesRE *regexp.Regexp
 	// Settings defines collectors settings propagated from main YAML configuration.
-<<<<<<< HEAD
 	Settings         model.CollectorsSettings
 	CollectTopTable  int
 	CollectTopIndex  int
 	CollectTopQuery  int
 	ConstLabels      *map[string]string
+	TargetLabels     *map[string]string
 	ConnTimeout      int // in seconds
 	ConcurrencyLimit *int
-=======
-	Settings        model.CollectorsSettings
-	CollectTopTable int
-	CollectTopIndex int
-	CollectTopQuery int
-	ConstLabels     *map[string]string
-	TargetLabels    *map[string]string
-	ConnTimeout     int // in seconds
->>>>>>> d0f5be89
 }
 
 // postgresServiceConfig defines Postgres-specific stuff required during collecting Postgres metrics.
