--- conflicted
+++ resolved
@@ -3,8 +3,10 @@
 
 import (
 	"context"
+	"errors"
 	"fmt"
 	"github.com/cherts/pgscv/internal/cache"
+	"github.com/jackc/pgx/v5"
 	"github.com/jackc/pgx/v5/pgxpool"
 	"net"
 	"strconv"
@@ -14,7 +16,6 @@
 	"github.com/cherts/pgscv/internal/log"
 	"github.com/cherts/pgscv/internal/model"
 	"github.com/cherts/pgscv/internal/store"
-	"github.com/jackc/pgx/v5"
 )
 
 // Config defines collector's global configuration.
@@ -61,13 +62,7 @@
 	logDestination string
 	// pgStatStatements defines is pg_stat_statements available in shared_preload_libraries and available for queries.
 	pgStatStatements bool
-<<<<<<< HEAD
-	// pgStatStatementsSchema defines the schema name where pg_stat_statements is installed
-=======
-	// pgStatStatementsDatabase defines the database name where pg_stat_statements is available.
-	pgStatStatementsDatabase string
 	// pgStatStatementsSchema defines the schema name where pg_stat_statements is installed.
->>>>>>> 2e853017
 	pgStatStatementsSchema string
 	// rolConnLimit defines connection limit for the role used by the collector.
 	rolConnLimit int
@@ -300,7 +295,7 @@
 	err := db.Conn().
 		QueryRow(context.Background(), "SELECT extnamespace::regnamespace FROM pg_extension WHERE extname = $1", name).
 		Scan(&schema)
-	if err != nil && err != pgx.ErrNoRows {
+	if err != nil && !errors.Is(err, pgx.ErrNoRows) {
 		log.Errorf("failed to check extensions '%s' in pg_extension: %s", name, err)
 		return ""
 	}
