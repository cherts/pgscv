--- conflicted
+++ resolved
@@ -4,6 +4,7 @@
 import (
 	"context"
 	"fmt"
+	"github.com/alecthomas/kingpin/v2"
 	"github.com/cherts/pgscv/discovery/factory"
 	sdlog "github.com/cherts/pgscv/discovery/log"
 	"github.com/cherts/pgscv/internal/cache"
@@ -12,7 +13,6 @@
 	"os/signal"
 	"syscall"
 
-	"github.com/alecthomas/kingpin/v2"
 	"github.com/cherts/pgscv/internal/log"
 	"github.com/cherts/pgscv/internal/pgscv"
 	//_ "net/http/pprof"
@@ -67,14 +67,6 @@
 
 	if config.CacheConfig != nil {
 		config.CacheConfig.Cache = cache.GetCacheClient(*config.CacheConfig, gitCommit)
-<<<<<<< HEAD
-	}
-
-	if err := config.Validate(); err != nil {
-		log.Errorln("validate config failed: ", err)
-		os.Exit(1)
-=======
->>>>>>> 840f5218
 	}
 
 	ctx, cancel := context.WithCancel(context.Background())
